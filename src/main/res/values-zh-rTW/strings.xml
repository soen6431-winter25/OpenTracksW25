--- conflicted
+++ resolved
@@ -340,11 +340,6 @@
     <string name="settings_units_category">單位</string>
     <string name="settings_activity_defaults_category">活動的預設值</string>
     <string name="settings_reset_summary">重置設定為預設值</string>
-<<<<<<< HEAD
-
-=======
-    <string name="settings_layout_reset_key" translatable="false">設定布局重置</string>
->>>>>>> 53f1c4b7
     <!-- Settings Advanced -->
     <string name="settings_advanced">進階</string>
     <string name="settings_default_trackfileformat">匯出/分享檔案格式</string>
