<?xml version="1.0" encoding="utf-8"?>
<!--
Copyright 2010 Google Inc.

Licensed under the Apache License, Version 2.0 (the "License");
you may not use this file except in compliance with the License.
You may obtain a copy of the License at

     http://www.apache.org/licenses/LICENSE-2.0

Unless required by applicable law or agreed to in writing, software
distributed under the License is distributed on an "AS IS" BASIS,
WITHOUT WARRANTIES OR CONDITIONS OF ANY KIND, either express or implied.
See the License for the specific language governing permissions and
limitations under the License.
--><resources>
    <!-- Activity Type -->
    <string name="activity_type_airplane">letalo</string>
    <string name="activity_type_atv">štirikolesniki</string>
    <string name="activity_type_biking">kolesarjenje</string>
    <string name="activity_type_blimp">zrakoplov</string>
    <string name="activity_type_boat">čoln</string>
    <string name="activity_type_climbing">plezanje</string>
    <string name="activity_type_commercial_airplane">komercialno letalo</string>
    <string name="activity_type_cross_country_skiing">tek na smučeh</string>
    <string name="activity_type_cycling">kolesarjenje</string>
    <string name="activity_type_dirt_bike">motokros</string>
    <string name="activity_type_donkey_back_riding">jezdenje na oslu</string>
    <string name="activity_type_driving">vožnja</string>
    <string name="activity_type_driving_bus">vožnja z avtobusom</string>
    <string name="activity_type_driving_car">vožnja avtomobila</string>
    <string name="activity_type_ferry">trajekt</string>
    <string name="activity_type_frisbee">frizbi</string>
    <string name="activity_type_gliding">jadralno letenje</string>
    <string name="activity_type_hang_gliding">zmajarstvo</string>
    <string name="activity_type_helicopter">helikopter</string>
    <string name="activity_type_hiking">pohodništvo</string>
    <string name="activity_type_horse_back_riding">jezdenje na konju</string>
    <string name="activity_type_hot_air_balloon">toplozračni balon</string>
    <string name="activity_type_ice_sailing">jadranje po ledu</string>
    <string name="activity_type_inline_skating">rolanje</string>
    <string name="activity_type_kayaking">vožnja s kajakom</string>
    <string name="activity_type_kite_surfing">deskanje z zmajem</string>
    <string name="activity_type_land_sailing">jadranje po kopnem</string>
    <string name="activity_type_mixed_type">mešana vrsta</string>
    <string name="activity_type_motor_bike">motorno kolo</string>
    <string name="activity_type_motor_boating">vožnja z motornim čolnom</string>
    <string name="activity_type_mountain_biking">gorsko kolesarjenje</string>
    <string name="activity_type_off_trail_hiking">pohodništvo po neurejenih poteh</string>
    <string name="activity_type_other">drugo</string>
    <string name="activity_type_paddling">veslanje</string>
    <string name="activity_type_para_gliding">jadralno padalstvo</string>
    <string name="activity_type_rc_airplane">letalo na daljinsko upravljanje</string>
    <string name="activity_type_rc_boat">čoln na dalinjsko upravljanje</string>
    <string name="activity_type_rc_helicopter">helikopter na daljinsko upravljanje</string>
    <string name="activity_type_riding">jezdenje</string>
    <string name="activity_type_road_biking">kolesarjenje po cesti</string>
    <string name="activity_type_roller_skiing">tek na tekaških rolkah</string>
    <string name="activity_type_rowing">veslanje</string>
    <string name="activity_type_running">tek</string>
    <string name="activity_type_sailing">jadranje</string>
    <string name="activity_type_seaplane">hidroplan</string>
    <string name="activity_type_skate_boarding">deskanje</string>
    <string name="activity_type_skating">drsanje</string>
    <string name="activity_type_skiing">smučanje</string>
    <string name="activity_type_sky_jumping">padalstvo</string>
    <string name="activity_type_sled">sani</string>
    <string name="activity_type_snow_boarding">deskanje na snegu</string>
    <string name="activity_type_snow_shoeing">krpljanje</string>
    <string name="activity_type_speed_walking">hitra hoja</string>
    <string name="activity_type_street_running">ulični tek</string>
    <string name="activity_type_surfing">deskanje</string>
    <string name="activity_type_track_cycling">kolesarjenje po urejenih poteh</string>
    <string name="activity_type_track_running">tek po progi</string>
    <string name="activity_type_trail_hiking">pohodništvo po urejenih poteh</string>
    <string name="activity_type_trail_running">tek po urejenih poteh</string>
    <string name="activity_type_train">vlak</string>
    <string name="activity_type_ultimate_frisbee">Ultimate frizbi</string>
    <string name="activity_type_unknown">neznano</string>
    <string name="activity_type_wakeboarding">wakeboardanje</string>
    <string name="activity_type_walking">hoja</string>
    <string name="activity_type_water_skiing">smučanje na vodi</string>
    <string name="activity_type_wind_surfing">jadranje na deski</string>
    <!-- Description -->
    <string name="description_activity_type">Vrsta dejavnosti: %1$s</string>
    <string name="description_average_moving_pace_in_minute">Povprečni tempo gibanja: %1$s min/km (%2$s min/mi)</string>
    <string name="description_average_moving_speed">Povprečna hitrost gibanja: %1$.2f km/h (%2$.1f mi/h)</string>
    <string name="description_average_pace_in_minute">Povprečni tempo: %1$s min/km (%2$s min/mi)</string>
    <string name="description_average_speed">Povprečna hitrost: %1$.2f km/h (%2$.1f mi/h)</string>
    <string name="description_altitude_gain">Pridobljena višina: %1$d m (%2$d ft)</string>
    <string name="description_altitude_imperial">Nadmorska višina (ft)</string>
    <string name="description_altitude_metric">Nadmorska višina (m)</string>
    <string name="description_fastest_pace_in_minute">Najhitrejši tempo: %1$s min/km (%2$s min/mi)</string>
    <string name="description_max_altitude">Največja višina: %1$d m (%2$d ft)</string>
    <string name="description_max_speed">Največja hitrost: %1$.2f km/h (%2$.1f mi/h)</string>
    <string name="description_min_altitude">Najmanjša višina: %1$d m (%2$d ft)</string>
    <string name="description_moving_time">Čas gibanja: %1$s</string>
    <string name="description_pace_imperial">Tempo (min/mi)</string>
    <string name="description_pace_metric">Tempo (min/km)</string>
    <string name="description_recorded_time">Posneto: %1$s</string>
    <string name="description_speed_ms">Hitrost (m/s)</string>
    <string name="description_sensor_cadence">Ritem (rpm)</string>
    <string name="description_sensor_heart_rate">Srčni utrip (bpm)</string>
    <string name="description_sensor_power">Moč (W)</string>
    <string name="description_speed_imperial">Hitrost (mi/h)</string>
    <string name="description_speed_metric">Hitrost (km/h)</string>
    <string name="description_time">Čas</string>
    <string name="description_total_distance">Skupna dolžina: %1$.2f km (%2$.1f mi)</string>
    <string name="description_total_time">Skupni čas: %1$s</string>
    <!-- Export -->
    <string name="export_progress_message">Izvažanje v %1$s …</string>
    <!-- External Storage -->
    <!-- Files -->
    <plurals name="files">
        <item quantity="one">%1$d datoteka</item>
        <item quantity="two">%1$d datoteki</item>
        <item quantity="few">št. datotek: %1$d</item>
        <item quantity="other">%1$d datotek</item>
    </plurals>
    <!-- Generic -->
    <string name="generic_add">Dodaj</string>
    <string name="generic_delete_selected_confirm_title">Izbriši izbrano?</string>
    <string name="generic_description">Opis</string>
    <string name="generic_description_line">Opis: %1$s</string>
    <string name="generic_name">Ime</string>
    <string name="generic_name_line">Ime: %1$s</string>
    <string name="generic_paused">Začasno zaustavljeno</string>
    <string name="generic_recording">Poteka snemanje …</string>
    <string name="generic_save">Shrani</string>
    <string name="generic_tracks">Poti</string>
    <!-- Gps -->
    <string name="gps_starting">Zagon GPS-a</string>
    <string name="gps_wait_for_better_signal">Čakanje na boljši signal GPS</string>
    <string name="gps_wait_for_signal">Čakanje na signal GPS</string>
    <!-- Image -->
    <string name="image_arrow">Puščica</string>
    <string name="image_marker">Oznaka</string>
    <string name="image_marker_count">Število oznak</string>
    <string name="image_pause">Začasno ustavi</string>
    <string name="image_photo_marker">Oznaka fotografije</string>
    <string name="image_record">Snemaj</string>
    <string name="image_stop">Ustavi</string>
    <string name="image_track">Pot</string>
    <!-- Import -->
    <string name="import_progress_message">Uvažanje iz imenika %1$s …</string>
    <!-- Marker -->
    <string name="marker_add_error">Oznake ni mogoče vstaviti. Ni signala GPS. Poskusite znova.</string>
    <string name="marker_add_success">Oznaka je bila vstavljena</string>
    <string name="marker_add_canceled">Preklicano, nobena oznaka ni bila dodana</string>
    <string name="marker_delete_one_confirm_message">Oznaka bo trajno izbrisana iz naprave</string>
    <string name="marker_delete_one_confirm_title">Izbriši oznako?</string>
    <string name="marker_delete_multiple_confirm_message">Izbrane oznake bodo trajno izbrisane iz naprave</string>
    <string name="marker_name_format">Oznaka %1$d</string>
    <string name="marker_title">%1$d od %2$d</string>
    <!-- Marker Detail -->
    <!-- Marker Edit -->
    <string name="marker_edit_marker_type">Vrsta oznake (npr. slap)</string>
    <string name="marker_edit_marker_type_hint">Vrsta oznake</string>
    <!-- Marker List -->
    <string name="marker_list_empty_message">Nimate nobene oznake</string>
    <!-- Menu -->
    <string name="menu_aggregated_statistics">Združeni statistični podatki</string>
    <string name="menu_delete">Izbriši</string>
    <string name="menu_edit">Uredi</string>
    <string name="menu_export_all">Izvozi vse</string>
    <string name="menu_help">Pomoč</string>
    <string name="menu_import_all">Uvozi vse</string>
    <string name="menu_insert_marker">Vstavi oznako</string>
    <string name="menu_insert_photo">Vstavi fotografijo</string>
    <string name="menu_markers">Oznake</string>
    <string name="menu_search">Iskanje</string>
    <string name="menu_select_all">Izberi vse</string>
    <string name="menu_settings">Nastavitve</string>
    <string name="menu_share">Daj v skupno rabo</string>
    <string name="menu_show_on_map">Pokaži na zemljevidu</string>
    <string name="menu_start_gps">Zaženi GPS</string>
    <string name="menu_stop_gps">Ustavi GPS</string>
<<<<<<< HEAD
    <string name="menu_voice_frequency">Pogostost glas. obv.</string>
=======
    <string name="menu_view_photo">Prikaži fotografijo</string>
    <string name="menu_voice_frequency">Pogostost glas. obv</string>
>>>>>>> 9c7f4588
    <!-- OpenTracks -->
    <string name="recording_service">Storitev snemanja</string>
    <!-- Search -->
    <!-- Sensor State -->
    <string name="sensor_state_battery">Raven napolnjenosti baterije</string>
    <string name="sensor_state_cadence">Ritem</string>
    <string name="sensor_state_cadence_value">%1$d vnm</string>
    <string name="sensor_state_heart_rate">Srčni utrip</string>
    <string name="sensor_state_heart_rate_value">%1$d unm</string>
    <string name="sensor_state_power">Moč</string>
    <string name="sensor_state_power_value">%1$d W</string>
    <string name="settings_not_while_recording">Ni na voljo med snemanjem poti</string>
    <string name="settings_show">Prikaži</string>
    <!-- Settings Advanced -->
    <string name="settings_advanced">Dodatno</string>
    <!-- Settings Chart -->
    <string name="settings_chart_by_distance">Po razdalji</string>
    <string name="settings_chart_by_time">Po času</string>
    <string name="settings_recording">Snemanje</string>
    <string name="settings_recording_default_activity_title">Privzeta vrsta dejavnosti</string>
    <string name="settings_recording_location_frequency_summary">Beleženje lokacije vsakih %1$s</string>
    <string name="settings_recording_max_recording_distance_summary">Ustvarjen bo nov odsek, če je razdalja med lokacijama večja od %1$s</string>
    <string name="settings_recording_max_recording_distance_title">Najdaljša razdalja</string>
    <string name="settings_recording_min_recording_distance_title">Dolžinski interval snemanja</string>
    <string name="settings_recording_min_recording_interval_title">Časovni interval snemanja</string>
    <string name="settings_recording_min_required_accuracy_summary">Lokacija ne bo upoštevana, če bo določena z manjšo natančnostjo kot %1$s</string>
    <string name="settings_recording_min_required_accuracy_title">Natančnost GPS</string>
    <string name="settings_recording_track_name_date_iso_8601_option">Datum (ISO 8601)</string>
    <string name="settings_recording_track_name_date_local_option">Datum (lokalni)</string>
    <string name="settings_recording_track_name_number_option">Številka</string>
    <string name="settings_recording_track_name_title">Privzeto ime poti</string>
    <!-- Settings Reset -->
    <string name="settings_reset">Ponastavi</string>
    <string name="settings_reset_confirm_message">Vse nastavitve bodo povrnjene na privzete vrednosti.</string>
    <string name="settings_reset_confirm_title">Ponastavi zdaj?</string>
    <string name="settings_reset_done">Vse nastavitve so bile povrnjene na privzete vrednosti</string>
    <!-- Settings Sensor -->
    <string name="settings_sensor_bluetooth">Bluetooth</string>
    <!-- Settings Stats -->
    <string name="settings_stats_coordinate">Zemlj. širina/dolžina</string>
    <string name="settings_stats_rate_title">Pred. enot. za hitr</string>
    <string name="settings_stats_units_imperial">Imperialni sistem (mi, ft)</string>
    <string name="settings_stats_units_metric">Metrični sistem (km, m)</string>
    <string name="settings_stats_units_title">Prednostne enote</string>
    <!-- Share Track -->
<<<<<<< HEAD
    <string name="share_track_share_file_body">Zdi se mi, da bi te ta pot utegnila zanimati.\n\nPot si lahko ogledaš v storitvi Google Earth ali drugi
    programski opremi za zemljevide.\n\n%1$s</string>
=======
    <string name="share_track_share_file">Datoteko poti dajte v skupno rabo</string>
    <string name="share_track_share_file_body">Zdi se mi, da bi te ta pot utegnila zanimati.
\n
\n%1$s</string>
>>>>>>> 9c7f4588
    <string name="share_track_subject">V skupno rabo z vami želim dati progo</string>
    <!-- Stats -->
    <string name="stats_average_moving_pace">Povprečni tempo gibanja</string>
    <string name="stats_average_moving_speed">Povprečna hitrost gibanja</string>
    <string name="stats_average_pace">Povprečni tempo</string>
    <string name="stats_average_speed">Povprečna hitrost</string>
    <string name="stats_altitude">Nadmorska višina</string>
    <string name="stats_fastest_pace">Najhitrejši tempo</string>
    <string name="stats_gain">Porast</string>
    <string name="stats_latitude">Zemljepisna širina</string>
    <string name="stats_longitude">Zemljepisna dolžina</string>
    <string name="stats_max_speed">Najvišja hitrost</string>
    <string name="stats_moving_time">Čas gibanja</string>
    <string name="stats_pace">Tempo</string>
    <string name="stats_speed">Hitrost</string>
    <string name="stats_distance">Razdalja</string>
    <string name="stats_total_time">Skupni čas</string>
    <!-- Track -->
    <string name="track_name_format">Proga %1$d</string>
    <string name="track_markers">Oznake %1$s</string>
    <!-- Track Delete -->
    <string name="track_delete_one_confirm_message">Pot in njene oznake bodo trajno izbrisane iz naprave.</string>
    <string name="track_delete_one_confirm_title">Izbriši pot?</string>
    <string name="track_delete_multiple_confirm_message">Izbrane poti in njihove oznake bodo trajno izbrisane iz naprave.</string>
    <string name="track_delete_progress_message">Brisanje …</string>
    <!-- Track Detail -->
    <string name="track_detail_stats_tab">Statistika</string>
    <!-- Track Edit -->
    <string name="track_edit_activity_type">Vrsta dejavnosti (npr. pohodništvo)</string>
    <string name="track_edit_activity_type_hint">Vrsta dejavnosti</string>
    <!-- Track List -->
    <string name="track_list_empty_message">Tukaj začnite snemati svojo naslednjo pustolovščino</string>
    <!-- Track Widget -->
    <!-- Tracks -->
    <!-- Unit -->
    <string name="unit_feet">čevljev</string>
    <string name="unit_kilometer">km</string>
    <string name="unit_kilometer_per_hour">km/h</string>
    <string name="unit_meter">m</string>
    <string name="unit_mile">mi</string>
    <string name="unit_mile_per_hour">mnu</string>
    <string name="unit_minute_per_kilometer">min/km</string>
    <string name="unit_minute_per_mile">min/mi</string>
    <!-- Value -->
    <string name="value_adapt_accuracy">Prilagodi za natančnost</string>
    <string name="value_adapt_battery_life">Prilagodi za življenjsko dobo baterije</string>
    <string name="value_integer_feet">%1$d čevljev</string>
    <string name="value_integer_feet_excellent_gps">%1$d čevljev (odličen signal GPS)</string>
    <string name="value_integer_feet_recommended">%1$d čevljev (priporočeno)</string>
    <string name="value_integer_kilometer">%1$d km</string>
    <string name="value_integer_kilometer_hour">%1$d km/h</string>
    <string name="value_integer_meter">%1$d m</string>
    <string name="value_integer_meter_excellent_gps">%1$d m (odličen signal GPS)</string>
    <string name="value_integer_meter_poor_gps">%1$d m (slab signal GPS)</string>
    <string name="value_integer_meter_recommended">%1$d m (priporočeno)</string>
    <string name="value_integer_mile">%1$d mi</string>
    <string name="value_integer_mile_hour">%1$d mi/h</string>
    <string name="value_integer_minute">%1$d min</string>
    <string name="value_integer_second">%1$d s</string>
    <string name="value_none">Nobena</string>
    <string name="value_off">Izklopi</string>
    <string name="value_smallest_recommended">Najmanjše (priporočeno)</string>
    <!-- Voice -->
    <plurals name="voiceHours">
        <item quantity="one">%1$d ura</item>
        <item quantity="two">%1$d uri</item>
        <item quantity="few">%1$d ur</item>
        <item quantity="other">%1$d ur</item>
    </plurals>
    <plurals name="voiceMinutes">
        <item quantity="one">%1$d minuta</item>
        <item quantity="two">%1$d minuti</item>
        <item quantity="few">%1$d minut</item>
        <item quantity="other">%1$d minut</item>
    </plurals>
    <plurals name="voiceSeconds">
        <item quantity="one">%1$d sekunda</item>
        <item quantity="two">%1$d sekundi</item>
        <item quantity="few">%1$d sekund</item>
        <item quantity="other">%1$d sekund</item>
    </plurals>
    <plurals name="voiceSpeedKilometersPerHour">
        <item quantity="one">%1$.1f kilometer na uro</item>
        <item quantity="two">%1$.1f kilometra na uro</item>
        <item quantity="few">%1$.1f kilometrov na uro</item>
        <item quantity="other">%1$.1f kilometrov na uro</item>
    </plurals>
    <plurals name="voiceSpeedMilesPerHour">
        <item quantity="one">%1$.1f milj na uro</item>
        <item quantity="two">%1$.1f milji na uro</item>
        <item quantity="few">%1$.1f milj na uro</item>
        <item quantity="other">%1$.1f milj na uro</item>
    </plurals>
    <string name="voice_pace_per_kilometer">%1$s na kilometer</string>
    <string name="voice_template">%1$s v %2$s pri %3$s</string>
    <plurals name="voiceTotalDistanceKilometers">
        <item quantity="one">skupna razdalja %1$.2f kilometer</item>
        <item quantity="two">skupna razdalja %1$.2f kilometra</item>
        <item quantity="few">skupna razdalja %1$.2f kilometrov</item>
        <item quantity="other">skupna razdalja %1$.2f kilometrov</item>
    </plurals>
    <plurals name="voiceTotalDistanceMiles">
        <item quantity="one">skupna razdalja %1$.2f milja</item>
        <item quantity="two">skupna razdalja %1$.2f milji</item>
        <item quantity="few">skupna razdalja %1$.2f milj</item>
        <item quantity="other">skupna razdalja %1$.2f milj</item>
    </plurals>
    <!-- Waypoint Type -->
    <string name="waypoint_type_atm">bankomat</string>
    <string name="waypoint_type_bank">banka</string>
    <string name="waypoint_type_bar">bar</string>
    <string name="waypoint_type_barbecue">žar</string>
    <string name="waypoint_type_building">stavba</string>
    <string name="waypoint_type_bus_stop">avtobusno postajališče</string>
    <string name="waypoint_type_cafe">lokal</string>
    <string name="waypoint_type_campfire">taborni ogenj</string>
    <string name="waypoint_type_campground">kamp</string>
    <string name="waypoint_type_church">cerkev</string>
    <string name="waypoint_type_coffee_house">kavarna</string>
    <string name="waypoint_type_convenience_store">prodajalna</string>
    <string name="waypoint_type_drinking_water">pitna voda</string>
    <string name="waypoint_type_falling_rocks">padajoče kamenje</string>
    <string name="waypoint_type_ferry">trajekt</string>
    <string name="waypoint_type_fire_place">kamin</string>
    <string name="waypoint_type_fire_station">gasilska postaja</string>
    <string name="waypoint_type_fishing">ribarjenje</string>
    <string name="waypoint_type_gas_station">bencinska črpalka</string>
    <string name="waypoint_type_golf_course">igrišče za golf</string>
    <string name="waypoint_type_grocery_store">trgovina z živili</string>
    <string name="waypoint_type_hair_dresser">frizerski salon</string>
    <string name="waypoint_type_harbor">pristanišče</string>
    <string name="waypoint_type_hiking_path">pohodniška pot</string>
    <string name="waypoint_type_hotel">hotel</string>
    <string name="waypoint_type_house">hiša</string>
    <string name="waypoint_type_information">informacije</string>
    <string name="waypoint_type_intersection">križišče</string>
    <string name="waypoint_type_mail_box">poštni nabiralnik</string>
    <string name="waypoint_type_market">tržnica</string>
    <string name="waypoint_type_meeting_point">zbirna točka</string>
    <string name="waypoint_type_opera">opera</string>
    <string name="waypoint_type_parking">parkirišče</string>
    <string name="waypoint_type_police_station">policijska postaja</string>
    <string name="waypoint_type_post_office">pošta</string>
    <string name="waypoint_type_pothole">luknja</string>
    <string name="waypoint_type_railway_crossing">železniški prehod</string>
    <string name="waypoint_type_restaurant">restavracija</string>
    <string name="waypoint_type_shopping">nakupovanje</string>
    <string name="waypoint_type_sight">znamenitost</string>
    <string name="waypoint_type_store">trgovina</string>
    <string name="waypoint_type_swimming_pool">plavalni bazen</string>
    <string name="waypoint_type_telephone">telefon</string>
    <string name="waypoint_type_theater">gledališče</string>
    <string name="waypoint_type_toilet">stranišče</string>
    <string name="waypoint_type_tourist_information">turistične informacije</string>
    <string name="waypoint_type_tree">drevo</string>
    <string name="waypoint_type_tunnel">predor</string>
    <string name="waypoint_type_waterfall">slap</string>
    <string name="waypoint_type_water_fountain">fontana</string>
    <string name="waypoint_type_waypoint">smerna točka</string>
    <string name="help_track_map_title">Kako prikazati progo na zemljevidu\?</string>
    <string name="open_track_using_dashboard">Odprite z OpenTracks-Dashboard</string>
    <string name="stats_split_interval">Razdeljeni interval</string>
    <string name="export_without_photos">brez fotografij</string>
    <string name="help_recording_content">OpenTracks uporablja senzor GPS v napravi za neprekinjeno beleženje lokacije. Če naprava GPS sporoča netočne podatke (npr. lokacijo, hitrost, nadmorsko višino), OpenTracks glede tega ne more storiti ničesar.</string>
    <string name="settings_default_trackfileformat">Format datoteke za izvoz/deljenje v skupni rabi</string>
    <string name="generic_completed">Zaključena</string>
    <string name="bluetooth_disabled">Omogočite Bluetooth.</string>
    <string name="track_recording_notification_accuracy">Točnost lokacije: %1$s</string>
    <string name="export_progress_summary_new_msg">Izvoz novih skladb</string>
    <string name="settings_recording_fullscreen_on_while_recording_summary">Med snemanjem je prikazan v celozaslonskem načinu.</string>
    <string name="toast_message_instant_track_was_exported">Zadnja izvožena sled</string>
    <string name="hold_to_stop">Podržite za ustavitev</string>
    <string name="menu_voice_rate">Hitrost glasu</string>
    <string name="track_delete_not_recording">Te sledi ni mogoče izbrisati, saj je trenutno posneta.</string>
    <string name="help_data_google_play_services_title">Ali OpenTracks zahteva/uporablja storitev Google Play\?</string>
    <string name="help_data_storage_title">Kako OpenTracks shranjuje podatke o senzorjih\?</string>
    <string name="help_data_storage_content"> Podatki o senzorjih so shranjeni za vsako zabeleženo lokacijo. Pri senzorju srčnega utripa to pomeni, da je na posamezno lokacijo shranjena le <i>ena</i> meritev srčnega utripa. Če mirujete ali ste v zaprtem prostoru, se podatki senzorja ne bodo posneli (bodo pa prikazani). </string>
    <string name="instant_export_enabled_title">Takojšen izvoz po vadbi</string>
    <string name="share_image_subject">Rad bi z vami delil sliko</string>
    <string name="track_detail_intervals_tab">Intervali</string>
    <string name="interval_list_empty_message">Še ni nobenega intervala</string>
    <string name="import_file_imported">Datoteka %1$s uvožena</string>
    <string name="settings_sensor_wheel_circumference">Obod kolesa (mm)</string>
    <string name="settings_sensor_cycling_distance_speed">Kolesarjenje: razdalja in hitrost</string>
    <string name="settings_night_mode_option_day">Dan</string>
    <string name="settings_night_mode_title">UI Tema</string>
    <string name="permission_gps_failed">OpenTracks zahteva dovoljenje za uporabo sistema GPS.</string>
    <string name="gps_fixed_and_ready">GPS pritrjen in pripravljen</string>
    <string name="stats_intervals">Intervali</string>
    <string name="about_libraries">Knjižnice</string>
    <string name="open_track_as_KML">Odpri kot KML</string>
    <string name="stats_loss">Izguba</string>
    <string name="gps_disabled_msg">GPS onemogočen</string>
    <string name="settings_sensor_cycling_cadence">Kolesarjenje: hitrost</string>
    <string name="description_default_speed_or_pace">Po vrsti dejavnosti</string>
    <string name="voice_speed_lap">Hitrost kroga %1$s</string>
    <string name="export_error_post_workout">Izvoz po telovadbi ni uspel, prosim preverite izvozni imenik.</string>
    <string name="menu_insert_gallery_img">Vstavljanje galerijske slike</string>
    <string name="export_progress_summary_overwrite_msg">Prepisani posnetki</string>
    <string name="import_parser_error">Napaka razlagalnika: %1$s</string>
    <string name="settings_sensor_connecting">Povezan z %1$s</string>
    <string name="sensor_state_cadence_max">Maks. kadenca</string>
    <string name="track_speed_notification">Hitrost: %1$s</string>
    <string name="export_progress_summary_skip_msg">Preskočeni skladbe</string>
    <string name="help_gps_troubleshooting_title">OpenTracks ne beleži lokacij\?</string>
    <string name="sensor_state_heart_rate_avg">Povprečni srčni utrip</string>
    <string name="generic_separator_done_total">/</string>
    <string name="about_history">OpenTracks je vilica <a href="https://code.google.com/archive/p/mytracks/"><i>Googlovega MyTracks</i></a> (ukinjenega leta 2016).</string>
    <string name="generic_show_errors">Prikaži napake</string>
    <string name="voice_pace_per_mile">%1$s na miljo</string>
    <string name="about_preference_title">O OpenTracks</string>
    <string name="import_unsupported_format">Nepodprt format datoteke</string>
    <string name="settings_sensor_disconnected">Odklopljeno iz %1$s</string>
    <string name="track_distance_notification">Oddaljenost: %1$s</string>
    <string name="track_pace_notification">Hitrost: %1$s</string>
    <string name="help_feature_title">OpenTracks ima naslednje funkcije:</string>
    <string name="sensor_state_power_avg">Srednja moč</string>
    <string name="export_with_photos">s slikami</string>
    <string name="about_description"><i>OpenTracks</i> je aplikacija za sledenje športu, ki popolnoma spoštuje vašo zasebnost.</string>
    <string name="hold_to_pause">Podržite za pavzo</string>
    <string name="help_storage_pictures_title">Kako OpenTracks shranjuje slike, ki so bile posnete kot označevalci\?</string>
    <string name="settings_recording_show_on_lockscreen_while_recording_summary">Med snemanjem prikažite statistične podatke, ne da bi odklenili napravo.</string>
    <string name="settings_recording_keep_screen_on_while_recording_summary">Med snemanjem naj bo zaslon vklopljen.</string>
    <string name="export_track_already_exists_msg">Skladba %1$s že obstaja v ciljni mapi.</string>
    <string name="about_version_code">Koda različice: %1$d</string>
    <string name="menu_resume_track">Potek obnove</string>
    <string name="open_track_as_GPX">Odpri kot GPX</string>
    <string name="instant_export_enabled_summary">Izvoz skladbe v pomnilnik po končanem snemanju</string>
    <string name="import_progress_summary_ok_msg">Uvožene datoteke</string>
    <string name="settings_night_mode_option_system">Sistem</string>
    <string name="activity_type_escooter">spremljevalec</string>
    <string name="help_recording_title">Kako OpenTracks beleži podatke\?</string>
    <string name="settings_default_export_uri_title">Imenik za izvoz sledi</string>
    <string name="settings_night_mode_option_night">Nočni</string>
    <string name="import_progress_summary_errors_msg">Napake</string>
    <string name="generic_skip">Preskočiti</string>
    <string name="help_track_export_content"> Sledi lahko iz nastavitev izvozite kot KMZ, KML ali GPX. KMZ/KML vsi podatki; GPX samo lokacije. Sledi, ki se delijo prek ikone <i>share</i>, se delijo kot KMZ. </string>
    <string name="open_track_as_trackfileformat">Odpri kot %1$s</string>
    <string name="track_delete_progress">%1$d/%2$d</string>
    <string name="generic_click_twice_cancel">Če želite preklicati, ponovno kliknite nazaj</string>
    <string name="import_progress_summary_exists_msg">Že obstaja</string>
    <string name="share_image_body">Mislim, da bi vas lahko zanimala ta slika.</string>
    <string name="help_storage_pictures_content">Ti so shranjeni v notranjem pomnilniku aplikacije (tj. dostopni so samo v aplikaciji OpenTracks).</string>
    <string name="import_prevent_reimport">Nastavili ste preprečevanje ponovnega uvoza</string>
    <string name="delete_service">Storitev izbrisa</string>
    <string name="aggregated_stats_empty_message">Posnemite svojo prvo skladbo in si oglejte zbirne statistične podatke</string>
    <string name="import_thread_interrupted">Nit prekinjena</string>
    <string name="settings_recording_fullscreen_on_while_recording_title">Celozaslonski</string>
    <string name="import_no_kml_file_found">V KMZ ni bila najdena nobena datoteka doc.kml</string>
    <string name="settings_recording_keep_screen_on_while_recording_title">Ohranite vklopljen zaslon</string>
    <string name="import_error_info">%1$s: %2$s</string>
    <string name="settings_prevent_reimport_tracks_title">Preprečevanje ponovnega uvoza skladb</string>
    <string name="sensor_state_cadence_avg">Srednja kadenca</string>
    <string name="marker_add_photo_canceled">Odpovedano, fotografija ni bila dodana</string>
    <string name="settings_recording_show_on_lockscreen_while_recording_title">Prikaži statistiko na zaklenjenem zaslonu</string>
    <string name="voice_pace_lap">Čas kroga %1$s</string>
    <string name="export_progress_summary_errors_msg">Napake</string>
    <string name="sensor_could_not_scan">Ni bilo mogoče poiskati naprav Bluetooth (napaka %1$i).</string>
    <string name="about_url">Spletna stran projekta: <a href="%1$s">%1$s</a></string>
    <string name="description_altitude_loss">Izguba nadmorske višine: %1$d m (%2$d ft)</string>
    <string name="about_version_name">Ime različice: %1$s</string>
    <string name="generic_overwrite">Prepisati</string>
    <string name="help_feature_content">* ustvarjanje sledi GPS
\n * uporaba senzorja srčnega utripa (samo Bluetooth LE)
\n * glasovna obvestila (po času ali razdalji)
\n * ustvarjanje oznak (vključno s slikami)
\n * deluje popolnoma brez povezave
\n * prikaz sledi na zemljevidu (glejte spodaj)</string>
    <string name="export_all_do_it_for_all">naredi to za vse konflikte</string>
    <string name="settings_error_initial_values_restored">Žal je prišlo do napake. Vse nastavitve so bile vrnjene na privzete vrednosti.</string>
    <string name="sensor_state_heart_rate_max">Največji srčni utrip</string>
    <string name="help_track_export_title">Kako lahko izvozim posnete skladbe v skupno rabo\?</string>
    <string name="import_error_list_dialog_title">Datoteke niso uvožene</string>
    <string name="export_track_errors">Tiri niso izvoženi</string>
    <string name="about_third_party_data">Podatki tretjih oseb</string>
    <string name="import_unable_to_import_file">Ni mogoče uvoziti datoteke: %1$s</string>
    <string name="generic_open_track">Odprta steza</string>
    <string name="help_support_title">Kako lahko podprem OpenTracks\?</string>
</resources><|MERGE_RESOLUTION|>--- conflicted
+++ resolved
@@ -1,5 +1,4 @@
-<?xml version="1.0" encoding="utf-8"?>
-<!--
+<?xml version="1.0" encoding="utf-8"?><!--
 Copyright 2010 Google Inc.
 
 Licensed under the Apache License, Version 2.0 (the "License");
@@ -13,7 +12,8 @@
 WITHOUT WARRANTIES OR CONDITIONS OF ANY KIND, either express or implied.
 See the License for the specific language governing permissions and
 limitations under the License.
---><resources>
+-->
+<resources>
     <!-- Activity Type -->
     <string name="activity_type_airplane">letalo</string>
     <string name="activity_type_atv">štirikolesniki</string>
@@ -175,21 +175,16 @@
     <string name="menu_show_on_map">Pokaži na zemljevidu</string>
     <string name="menu_start_gps">Zaženi GPS</string>
     <string name="menu_stop_gps">Ustavi GPS</string>
-<<<<<<< HEAD
     <string name="menu_voice_frequency">Pogostost glas. obv.</string>
-=======
-    <string name="menu_view_photo">Prikaži fotografijo</string>
-    <string name="menu_voice_frequency">Pogostost glas. obv</string>
->>>>>>> 9c7f4588
     <!-- OpenTracks -->
     <string name="recording_service">Storitev snemanja</string>
     <!-- Search -->
     <!-- Sensor State -->
     <string name="sensor_state_battery">Raven napolnjenosti baterije</string>
     <string name="sensor_state_cadence">Ritem</string>
-    <string name="sensor_state_cadence_value">%1$d vnm</string>
+    <string name="sensor_state_cadence_value">%1$d rpm</string>
     <string name="sensor_state_heart_rate">Srčni utrip</string>
-    <string name="sensor_state_heart_rate_value">%1$d unm</string>
+    <string name="sensor_state_heart_rate_value">%1$d bpm</string>
     <string name="sensor_state_power">Moč</string>
     <string name="sensor_state_power_value">%1$d W</string>
     <string name="settings_not_while_recording">Ni na voljo med snemanjem poti</string>
@@ -221,20 +216,15 @@
     <string name="settings_sensor_bluetooth">Bluetooth</string>
     <!-- Settings Stats -->
     <string name="settings_stats_coordinate">Zemlj. širina/dolžina</string>
-    <string name="settings_stats_rate_title">Pred. enot. za hitr</string>
+    <string name="settings_stats_rate_title">Pred. enot. za hitr.</string>
     <string name="settings_stats_units_imperial">Imperialni sistem (mi, ft)</string>
     <string name="settings_stats_units_metric">Metrični sistem (km, m)</string>
     <string name="settings_stats_units_title">Prednostne enote</string>
+
     <!-- Share Track -->
-<<<<<<< HEAD
-    <string name="share_track_share_file_body">Zdi se mi, da bi te ta pot utegnila zanimati.\n\nPot si lahko ogledaš v storitvi Google Earth ali drugi
-    programski opremi za zemljevide.\n\n%1$s</string>
-=======
-    <string name="share_track_share_file">Datoteko poti dajte v skupno rabo</string>
     <string name="share_track_share_file_body">Zdi se mi, da bi te ta pot utegnila zanimati.
 \n
 \n%1$s</string>
->>>>>>> 9c7f4588
     <string name="share_track_subject">V skupno rabo z vami želim dati progo</string>
     <!-- Stats -->
     <string name="stats_average_moving_pace">Povprečni tempo gibanja</string>
@@ -275,7 +265,7 @@
     <string name="unit_kilometer_per_hour">km/h</string>
     <string name="unit_meter">m</string>
     <string name="unit_mile">mi</string>
-    <string name="unit_mile_per_hour">mnu</string>
+    <string name="unit_mile_per_hour">mi/h</string>
     <string name="unit_minute_per_kilometer">min/km</string>
     <string name="unit_minute_per_mile">min/mi</string>
     <!-- Value -->
@@ -394,123 +384,4 @@
     <string name="waypoint_type_waterfall">slap</string>
     <string name="waypoint_type_water_fountain">fontana</string>
     <string name="waypoint_type_waypoint">smerna točka</string>
-    <string name="help_track_map_title">Kako prikazati progo na zemljevidu\?</string>
-    <string name="open_track_using_dashboard">Odprite z OpenTracks-Dashboard</string>
-    <string name="stats_split_interval">Razdeljeni interval</string>
-    <string name="export_without_photos">brez fotografij</string>
-    <string name="help_recording_content">OpenTracks uporablja senzor GPS v napravi za neprekinjeno beleženje lokacije. Če naprava GPS sporoča netočne podatke (npr. lokacijo, hitrost, nadmorsko višino), OpenTracks glede tega ne more storiti ničesar.</string>
-    <string name="settings_default_trackfileformat">Format datoteke za izvoz/deljenje v skupni rabi</string>
-    <string name="generic_completed">Zaključena</string>
-    <string name="bluetooth_disabled">Omogočite Bluetooth.</string>
-    <string name="track_recording_notification_accuracy">Točnost lokacije: %1$s</string>
-    <string name="export_progress_summary_new_msg">Izvoz novih skladb</string>
-    <string name="settings_recording_fullscreen_on_while_recording_summary">Med snemanjem je prikazan v celozaslonskem načinu.</string>
-    <string name="toast_message_instant_track_was_exported">Zadnja izvožena sled</string>
-    <string name="hold_to_stop">Podržite za ustavitev</string>
-    <string name="menu_voice_rate">Hitrost glasu</string>
-    <string name="track_delete_not_recording">Te sledi ni mogoče izbrisati, saj je trenutno posneta.</string>
-    <string name="help_data_google_play_services_title">Ali OpenTracks zahteva/uporablja storitev Google Play\?</string>
-    <string name="help_data_storage_title">Kako OpenTracks shranjuje podatke o senzorjih\?</string>
-    <string name="help_data_storage_content"> Podatki o senzorjih so shranjeni za vsako zabeleženo lokacijo. Pri senzorju srčnega utripa to pomeni, da je na posamezno lokacijo shranjena le <i>ena</i> meritev srčnega utripa. Če mirujete ali ste v zaprtem prostoru, se podatki senzorja ne bodo posneli (bodo pa prikazani). </string>
-    <string name="instant_export_enabled_title">Takojšen izvoz po vadbi</string>
-    <string name="share_image_subject">Rad bi z vami delil sliko</string>
-    <string name="track_detail_intervals_tab">Intervali</string>
-    <string name="interval_list_empty_message">Še ni nobenega intervala</string>
-    <string name="import_file_imported">Datoteka %1$s uvožena</string>
-    <string name="settings_sensor_wheel_circumference">Obod kolesa (mm)</string>
-    <string name="settings_sensor_cycling_distance_speed">Kolesarjenje: razdalja in hitrost</string>
-    <string name="settings_night_mode_option_day">Dan</string>
-    <string name="settings_night_mode_title">UI Tema</string>
-    <string name="permission_gps_failed">OpenTracks zahteva dovoljenje za uporabo sistema GPS.</string>
-    <string name="gps_fixed_and_ready">GPS pritrjen in pripravljen</string>
-    <string name="stats_intervals">Intervali</string>
-    <string name="about_libraries">Knjižnice</string>
-    <string name="open_track_as_KML">Odpri kot KML</string>
-    <string name="stats_loss">Izguba</string>
-    <string name="gps_disabled_msg">GPS onemogočen</string>
-    <string name="settings_sensor_cycling_cadence">Kolesarjenje: hitrost</string>
-    <string name="description_default_speed_or_pace">Po vrsti dejavnosti</string>
-    <string name="voice_speed_lap">Hitrost kroga %1$s</string>
-    <string name="export_error_post_workout">Izvoz po telovadbi ni uspel, prosim preverite izvozni imenik.</string>
-    <string name="menu_insert_gallery_img">Vstavljanje galerijske slike</string>
-    <string name="export_progress_summary_overwrite_msg">Prepisani posnetki</string>
-    <string name="import_parser_error">Napaka razlagalnika: %1$s</string>
-    <string name="settings_sensor_connecting">Povezan z %1$s</string>
-    <string name="sensor_state_cadence_max">Maks. kadenca</string>
-    <string name="track_speed_notification">Hitrost: %1$s</string>
-    <string name="export_progress_summary_skip_msg">Preskočeni skladbe</string>
-    <string name="help_gps_troubleshooting_title">OpenTracks ne beleži lokacij\?</string>
-    <string name="sensor_state_heart_rate_avg">Povprečni srčni utrip</string>
-    <string name="generic_separator_done_total">/</string>
-    <string name="about_history">OpenTracks je vilica <a href="https://code.google.com/archive/p/mytracks/"><i>Googlovega MyTracks</i></a> (ukinjenega leta 2016).</string>
-    <string name="generic_show_errors">Prikaži napake</string>
-    <string name="voice_pace_per_mile">%1$s na miljo</string>
-    <string name="about_preference_title">O OpenTracks</string>
-    <string name="import_unsupported_format">Nepodprt format datoteke</string>
-    <string name="settings_sensor_disconnected">Odklopljeno iz %1$s</string>
-    <string name="track_distance_notification">Oddaljenost: %1$s</string>
-    <string name="track_pace_notification">Hitrost: %1$s</string>
-    <string name="help_feature_title">OpenTracks ima naslednje funkcije:</string>
-    <string name="sensor_state_power_avg">Srednja moč</string>
-    <string name="export_with_photos">s slikami</string>
-    <string name="about_description"><i>OpenTracks</i> je aplikacija za sledenje športu, ki popolnoma spoštuje vašo zasebnost.</string>
-    <string name="hold_to_pause">Podržite za pavzo</string>
-    <string name="help_storage_pictures_title">Kako OpenTracks shranjuje slike, ki so bile posnete kot označevalci\?</string>
-    <string name="settings_recording_show_on_lockscreen_while_recording_summary">Med snemanjem prikažite statistične podatke, ne da bi odklenili napravo.</string>
-    <string name="settings_recording_keep_screen_on_while_recording_summary">Med snemanjem naj bo zaslon vklopljen.</string>
-    <string name="export_track_already_exists_msg">Skladba %1$s že obstaja v ciljni mapi.</string>
-    <string name="about_version_code">Koda različice: %1$d</string>
-    <string name="menu_resume_track">Potek obnove</string>
-    <string name="open_track_as_GPX">Odpri kot GPX</string>
-    <string name="instant_export_enabled_summary">Izvoz skladbe v pomnilnik po končanem snemanju</string>
-    <string name="import_progress_summary_ok_msg">Uvožene datoteke</string>
-    <string name="settings_night_mode_option_system">Sistem</string>
-    <string name="activity_type_escooter">spremljevalec</string>
-    <string name="help_recording_title">Kako OpenTracks beleži podatke\?</string>
-    <string name="settings_default_export_uri_title">Imenik za izvoz sledi</string>
-    <string name="settings_night_mode_option_night">Nočni</string>
-    <string name="import_progress_summary_errors_msg">Napake</string>
-    <string name="generic_skip">Preskočiti</string>
-    <string name="help_track_export_content"> Sledi lahko iz nastavitev izvozite kot KMZ, KML ali GPX. KMZ/KML vsi podatki; GPX samo lokacije. Sledi, ki se delijo prek ikone <i>share</i>, se delijo kot KMZ. </string>
-    <string name="open_track_as_trackfileformat">Odpri kot %1$s</string>
-    <string name="track_delete_progress">%1$d/%2$d</string>
-    <string name="generic_click_twice_cancel">Če želite preklicati, ponovno kliknite nazaj</string>
-    <string name="import_progress_summary_exists_msg">Že obstaja</string>
-    <string name="share_image_body">Mislim, da bi vas lahko zanimala ta slika.</string>
-    <string name="help_storage_pictures_content">Ti so shranjeni v notranjem pomnilniku aplikacije (tj. dostopni so samo v aplikaciji OpenTracks).</string>
-    <string name="import_prevent_reimport">Nastavili ste preprečevanje ponovnega uvoza</string>
-    <string name="delete_service">Storitev izbrisa</string>
-    <string name="aggregated_stats_empty_message">Posnemite svojo prvo skladbo in si oglejte zbirne statistične podatke</string>
-    <string name="import_thread_interrupted">Nit prekinjena</string>
-    <string name="settings_recording_fullscreen_on_while_recording_title">Celozaslonski</string>
-    <string name="import_no_kml_file_found">V KMZ ni bila najdena nobena datoteka doc.kml</string>
-    <string name="settings_recording_keep_screen_on_while_recording_title">Ohranite vklopljen zaslon</string>
-    <string name="import_error_info">%1$s: %2$s</string>
-    <string name="settings_prevent_reimport_tracks_title">Preprečevanje ponovnega uvoza skladb</string>
-    <string name="sensor_state_cadence_avg">Srednja kadenca</string>
-    <string name="marker_add_photo_canceled">Odpovedano, fotografija ni bila dodana</string>
-    <string name="settings_recording_show_on_lockscreen_while_recording_title">Prikaži statistiko na zaklenjenem zaslonu</string>
-    <string name="voice_pace_lap">Čas kroga %1$s</string>
-    <string name="export_progress_summary_errors_msg">Napake</string>
-    <string name="sensor_could_not_scan">Ni bilo mogoče poiskati naprav Bluetooth (napaka %1$i).</string>
-    <string name="about_url">Spletna stran projekta: <a href="%1$s">%1$s</a></string>
-    <string name="description_altitude_loss">Izguba nadmorske višine: %1$d m (%2$d ft)</string>
-    <string name="about_version_name">Ime različice: %1$s</string>
-    <string name="generic_overwrite">Prepisati</string>
-    <string name="help_feature_content">* ustvarjanje sledi GPS
-\n * uporaba senzorja srčnega utripa (samo Bluetooth LE)
-\n * glasovna obvestila (po času ali razdalji)
-\n * ustvarjanje oznak (vključno s slikami)
-\n * deluje popolnoma brez povezave
-\n * prikaz sledi na zemljevidu (glejte spodaj)</string>
-    <string name="export_all_do_it_for_all">naredi to za vse konflikte</string>
-    <string name="settings_error_initial_values_restored">Žal je prišlo do napake. Vse nastavitve so bile vrnjene na privzete vrednosti.</string>
-    <string name="sensor_state_heart_rate_max">Največji srčni utrip</string>
-    <string name="help_track_export_title">Kako lahko izvozim posnete skladbe v skupno rabo\?</string>
-    <string name="import_error_list_dialog_title">Datoteke niso uvožene</string>
-    <string name="export_track_errors">Tiri niso izvoženi</string>
-    <string name="about_third_party_data">Podatki tretjih oseb</string>
-    <string name="import_unable_to_import_file">Ni mogoče uvoziti datoteke: %1$s</string>
-    <string name="generic_open_track">Odprta steza</string>
-    <string name="help_support_title">Kako lahko podprem OpenTracks\?</string>
 </resources>