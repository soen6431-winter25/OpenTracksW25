<?xml version="1.0" encoding="utf-8"?><!--
Copyright 2010 Google Inc.

Licensed under the Apache License, Version 2.0 (the "License");
you may not use this file except in compliance with the License.
You may obtain a copy of the License at

     http://www.apache.org/licenses/LICENSE-2.0

Unless required by applicable law or agreed to in writing, software
distributed under the License is distributed on an "AS IS" BASIS,
WITHOUT WARRANTIES OR CONDITIONS OF ANY KIND, either express or implied.
See the License for the specific language governing permissions and
limitations under the License.
-->
<manifest xmlns:android="http://schemas.android.com/apk/res/android"
    xmlns:tools="http://schemas.android.com/tools"
    android:installLocation="auto">

    <supports-screens
        android:anyDensity="true"
        android:largeScreens="true"
        android:normalScreens="true"
        android:smallScreens="true"
        android:xlargeScreens="true" />

    <uses-feature
        android:name="android.hardware.location.gps"
        android:required="true" />
    <uses-feature
        android:name="android.hardware.android.hardware.bluetooth_le"
        android:required="false" />
    <uses-feature
        android:name="android.hardware.camera"
        android:required="false" />
    <uses-feature
        android:name="android.hardware.sensor.compass"
        android:required="false" />
    <uses-feature
        android:name="android.hardware.touchscreen"
        android:required="false" />

    <uses-permission android:name="android.permission.FOREGROUND_SERVICE" />
    <uses-permission android:name="android.permission.FOREGROUND_SERVICE_LOCATION"
        android:minSdkVersion="34" />
    <uses-permission android:name="android.permission.FOREGROUND_SERVICE_CONNECTED_DEVICE"
        android:minSdkVersion="34" />

    <uses-permission android:name="android.permission.ACCESS_COARSE_LOCATION" />
<<<<<<< HEAD
    <uses-permission android:name="android.permission.ACCESS_BACKGROUND_LOCATION" />-->
=======
    <uses-permission android:name="android.permission.ACCESS_FINE_LOCATION" />
>>>>>>> 69e274ea
    <uses-permission android:name="android.permission.VIBRATE" />
    <uses-permission android:name="android.permission.WAKE_LOCK" />

    <uses-permission
        android:name="android.permission.BLUETOOTH"
        android:maxSdkVersion="30" />
    <uses-permission
        android:name="android.permission.BLUETOOTH_ADMIN"
        android:maxSdkVersion="30" />
    <uses-permission
        android:name="android.permission.BLUETOOTH_SCAN"
        android:usesPermissionFlags="neverForLocation"
        android:minSdkVersion="31"
        tools:targetApi="s" />
    <uses-permission android:name="android.permission.BLUETOOTH_CONNECT"
        android:minSdkVersion="31" />

    <uses-permission android:name="android.permission.POST_NOTIFICATIONS"
        android:minSdkVersion="33" />

    <application
        android:name=".Startup"
        android:allowBackup="true"
        android:fullBackupContent="@xml/backup_rules_30_lower"
        android:dataExtractionRules="@xml/backup_rules_31_higher"
        android:enableOnBackInvokedCallback="true"
        android:hardwareAccelerated="true"
        android:hasFragileUserData="false"
        android:icon="@drawable/ic_launcher"
        android:label="@string/app_name"
        android:supportsRtl="true"
        android:theme="@style/OpenTracksTheme">

        <activity
            android:name=".publicapi.StartRecording"
            android:exported="true"
            android:theme="@style/SplashTheme">
            <intent-filter>
                <category android:name="android.intent.category.DEFAULT" />
            </intent-filter>
        </activity>
        <activity
            android:name=".publicapi.StopRecording"
            android:exported="true"
            android:theme="@style/SplashTheme">
            <intent-filter>
                <category android:name="android.intent.category.DEFAULT" />
            </intent-filter>
        </activity>
        <activity
            android:name=".publicapi.CreateMarker"
            android:exported="true"
            android:theme="@style/SplashTheme">
            <intent-filter>
                <category android:name="android.intent.category.DEFAULT" />
            </intent-filter>
        </activity>

        <!-- NOTE: the name of the MAIN/LAUNCHER is used by icon packs; if this is changed, icon packs break.-->
        <activity
            android:name=".introduction.IntroductionActivity"
            android:exported="true"
            android:launchMode="singleTop"
            android:theme="@style/SplashTheme">
            <intent-filter>
                <action android:name="android.intent.action.MAIN" />
                <category android:name="android.intent.category.LAUNCHER" />
            </intent-filter>

            <meta-data
                android:name="android.app.shortcuts"
                android:resource="@xml/shortcuts"
            />
        </activity>

        <activity android:name=".AboutActivity" />

        <activity
            android:name=".HelpActivity"
            android:label="@string/menu_help" />

        <activity android:name=".io.file.importer.DirectoryChooserActivity$ImportDirectoryChooserActivity" />

        <activity
            android:name=".io.file.importer.ImportActivity"
            android:exported="true">

            <intent-filter>
                <action android:name="android.intent.action.SEND" />
                <action android:name="android.intent.action.SEND_MULTIPLE" />

                <category android:name="android.intent.category.DEFAULT" />
                <data android:mimeType="application/gpx+xml" />
            </intent-filter>
            <intent-filter>
                <action android:name="android.intent.action.SEND" />
                <action android:name="android.intent.action.SEND_MULTIPLE" />

                <category android:name="android.intent.category.DEFAULT" />
                <data android:mimeType="application/gpx" />
            </intent-filter>

            <intent-filter
                android:label="@string/app_name"
                android:priority="50">
                <action android:name="android.intent.action.VIEW" />
                <action android:name="android.intent.action.SEND" />

                <category android:name="android.intent.category.DEFAULT" />
                <category android:name="android.intent.category.BROWSABLE" />

                <data android:scheme="file" />
                <data android:scheme="content" />
                <data android:scheme="data" />
                <data android:host="*" />
                <data android:mimeType="*/*" />
                <data android:pathPattern=".*\\.gpx" />
                <data android:pathPattern=".*\\..*\\.gpx" />
                <data android:pathPattern=".*\\..*\\..*\\.gpx" />
                <data android:pathPattern=".*\\..*\\..*\\..*\\.gpx" />
                <data android:pathPattern=".*\\..*\\..*\\..*\\..*\\.gpx" />
                <data android:pathPattern=".*\\..*\\..*\\..*\\..*\\..*\\.gpx" />
                <data android:pathPattern=".*\\..*\\..*\\..*\\..*\\..*\\..*\\.gpx" />
                <data android:pathPattern=".*\\..*\\..*\\..*\\..*\\..*\\..*\\..*\\.gpx" />
                <data android:pathPattern=".*\\..*\\..*\\..*\\..*\\..*\\..*\\..*\\..*\\.gpx" />
                <data android:pathPattern=".*\\..*\\..*\\..*\\..*\\..*\\..*\\..*\\..*\\..*\\.gpx" />
            </intent-filter>

            <intent-filter
                android:label="@string/app_name"
                android:priority="50">
                <action android:name="android.intent.action.VIEW" />
                <action android:name="android.intent.action.SEND" />

                <category android:name="android.intent.category.DEFAULT" />
                <category android:name="android.intent.category.BROWSABLE" />

                <data android:scheme="file" />
                <data android:scheme="content" />
                <data android:scheme="data" />
                <data android:host="*" />
                <data android:pathPattern=".*\\.gpx" />
                <data android:pathPattern=".*\\..*\\.gpx" />
                <data android:pathPattern=".*\\..*\\..*\\.gpx" />
                <data android:pathPattern=".*\\..*\\..*\\..*\\.gpx" />
                <data android:pathPattern=".*\\..*\\..*\\..*\\..*\\.gpx" />
                <data android:pathPattern=".*\\..*\\..*\\..*\\..*\\..*\\.gpx" />
                <data android:pathPattern=".*\\..*\\..*\\..*\\..*\\..*\\..*\\.gpx" />
                <data android:pathPattern=".*\\..*\\..*\\..*\\..*\\..*\\..*\\..*\\.gpx" />
                <data android:pathPattern=".*\\..*\\..*\\..*\\..*\\..*\\..*\\..*\\..*\\.gpx" />
                <data android:pathPattern=".*\\..*\\..*\\..*\\..*\\..*\\..*\\..*\\..*\\..*\\.gpx" />
            </intent-filter>

            <intent-filter>
                <action android:name="android.intent.action.SEND" />
                <action android:name="android.intent.action.SEND_MULTIPLE" />

                <category android:name="android.intent.category.DEFAULT" />
                <data android:mimeType="application/vnd.google-earth.kmz" />
            </intent-filter>

            <intent-filter
                android:label="@string/app_name"
                android:priority="50">
                <action android:name="android.intent.action.VIEW" />
                <action android:name="android.intent.action.SEND" />

                <category android:name="android.intent.category.DEFAULT" />
                <category android:name="android.intent.category.BROWSABLE" />

                <data android:scheme="file" />
                <data android:scheme="content" />
                <data android:scheme="data" />
                <data android:host="*" />
                <data android:mimeType="*/*" />
                <data android:pathPattern=".*\\.kmz" />
                <data android:pathPattern=".*\\..*\\.kmz" />
                <data android:pathPattern=".*\\..*\\..*\\.kmz" />
                <data android:pathPattern=".*\\..*\\..*\\..*\\.kmz" />
                <data android:pathPattern=".*\\..*\\..*\\..*\\..*\\.kmz" />
                <data android:pathPattern=".*\\..*\\..*\\..*\\..*\\..*\\.kmz" />
                <data android:pathPattern=".*\\..*\\..*\\..*\\..*\\..*\\..*\\.kmz" />
                <data android:pathPattern=".*\\..*\\..*\\..*\\..*\\..*\\..*\\..*\\.kmz" />
                <data android:pathPattern=".*\\..*\\..*\\..*\\..*\\..*\\..*\\..*\\..*\\.kmz" />
                <data android:pathPattern=".*\\..*\\..*\\..*\\..*\\..*\\..*\\..*\\..*\\..*\\.kmz" />
            </intent-filter>

            <intent-filter
                android:label="@string/app_name"
                android:priority="50">
                <action android:name="android.intent.action.VIEW" />
                <action android:name="android.intent.action.SEND" />

                <category android:name="android.intent.category.DEFAULT" />
                <category android:name="android.intent.category.BROWSABLE" />

                <data android:scheme="file" />
                <data android:scheme="content" />
                <data android:scheme="data" />
                <data android:host="*" />
                <data android:pathPattern=".*\\.kmz" />
                <data android:pathPattern=".*\\..*\\.kmz" />
                <data android:pathPattern=".*\\..*\\..*\\.kmz" />
                <data android:pathPattern=".*\\..*\\..*\\..*\\.kmz" />
                <data android:pathPattern=".*\\..*\\..*\\..*\\..*\\.kmz" />
                <data android:pathPattern=".*\\..*\\..*\\..*\\..*\\..*\\.kmz" />
                <data android:pathPattern=".*\\..*\\..*\\..*\\..*\\..*\\..*\\.kmz" />
                <data android:pathPattern=".*\\..*\\..*\\..*\\..*\\..*\\..*\\..*\\.kmz" />
                <data android:pathPattern=".*\\..*\\..*\\..*\\..*\\..*\\..*\\..*\\..*\\.kmz" />
                <data android:pathPattern=".*\\..*\\..*\\..*\\..*\\..*\\..*\\..*\\..*\\..*\\.kmz" />
            </intent-filter>

            <intent-filter>
                <action android:name="android.intent.action.SEND" />
                <action android:name="android.intent.action.SEND_MULTIPLE" />

                <category android:name="android.intent.category.DEFAULT" />
                <data android:mimeType="application/vnd.google-earth.kml+xml" />
            </intent-filter>

            <intent-filter
                android:label="@string/app_name"
                android:priority="50">
                <action android:name="android.intent.action.VIEW" />
                <action android:name="android.intent.action.SEND" />

                <category android:name="android.intent.category.DEFAULT" />
                <category android:name="android.intent.category.BROWSABLE" />

                <data android:scheme="file" />
                <data android:scheme="content" />
                <data android:scheme="data" />
                <data android:host="*" />
                <data android:mimeType="*/*" />
                <data android:pathPattern=".*\\.kml" />
                <data android:pathPattern=".*\\..*\\.kml" />
                <data android:pathPattern=".*\\..*\\..*\\.kml" />
                <data android:pathPattern=".*\\..*\\..*\\..*\\.kml" />
                <data android:pathPattern=".*\\..*\\..*\\..*\\..*\\.kml" />
                <data android:pathPattern=".*\\..*\\..*\\..*\\..*\\..*\\.kml" />
                <data android:pathPattern=".*\\..*\\..*\\..*\\..*\\..*\\..*\\.kml" />
                <data android:pathPattern=".*\\..*\\..*\\..*\\..*\\..*\\..*\\..*\\.kml" />
                <data android:pathPattern=".*\\..*\\..*\\..*\\..*\\..*\\..*\\..*\\..*\\.kml" />
                <data android:pathPattern=".*\\..*\\..*\\..*\\..*\\..*\\..*\\..*\\..*\\..*\\.kml" />
            </intent-filter>

            <intent-filter
                android:label="@string/app_name"
                android:priority="50">
                <action android:name="android.intent.action.VIEW" />
                <action android:name="android.intent.action.SEND" />

                <category android:name="android.intent.category.DEFAULT" />
                <category android:name="android.intent.category.BROWSABLE" />

                <data android:scheme="file" />
                <data android:scheme="content" />
                <data android:scheme="data" />
                <data android:host="*" />
                <data android:pathPattern=".*\\.kml" />
                <data android:pathPattern=".*\\..*\\.kml" />
                <data android:pathPattern=".*\\..*\\..*\\.kml" />
                <data android:pathPattern=".*\\..*\\..*\\..*\\.kml" />
                <data android:pathPattern=".*\\..*\\..*\\..*\\..*\\.kml" />
                <data android:pathPattern=".*\\..*\\..*\\..*\\..*\\..*\\.kml" />
                <data android:pathPattern=".*\\..*\\..*\\..*\\..*\\..*\\..*\\.kml" />
                <data android:pathPattern=".*\\..*\\..*\\..*\\..*\\..*\\..*\\..*\\.kml" />
                <data android:pathPattern=".*\\..*\\..*\\..*\\..*\\..*\\..*\\..*\\..*\\.kml" />
                <data android:pathPattern=".*\\..*\\..*\\..*\\..*\\..*\\..*\\..*\\..*\\..*\\.kml" />
            </intent-filter>
        </activity>


            android:name=".publicapi.ShowMarkerActivity"
            android:exported="true"
            android:permission="android.permission.ACCESS_FINE_LOCATION">
            <intent-filter>
                <action android:name="de.dennisguse.opentracks.MarkerDetails" />
                <category android:name="android.intent.category.DEFAULT" />
            </intent-filter>
        </activity>

        <activity
            android:name=".publicapi.CreateMarkerActivity"
            android:exported="true">
            <intent-filter>
                <action android:name="de.dennisguse.opentracks.CreateMarker" />
                <category android:name="android.intent.category.DEFAULT" />
            </intent-filter>
        </activity>

        <activity android:name=".ui.markers.MarkerDetailActivity" />
        <activity android:name=".ui.markers.MarkerEditActivity" />
        <activity android:name=".ui.markers.MarkerListActivity" />

        <activity android:name=".TrackListActivity" />
        <activity android:name=".TrackRecordedActivity" />
        <activity android:name=".TrackStoppedActivity" />

        <activity android:name=".TrackRecordingActivity" />

        <activity android:name=".TrackEditActivity" />

        <activity android:name=".ui.aggregatedStatistics.AggregatedStatisticsActivity" />

        <activity android:name=".io.file.importer.DirectoryChooserActivity$ExportDirectoryChooserActivity" />
        <activity android:name=".io.file.importer.DirectoryChooserActivity$ExportDirectoryChooserOneFileActivity" />
        <activity android:name=".io.file.importer.DirectoryChooserActivity$DefaultTrackExportDirectoryChooserActivity" />

        <activity android:name=".io.file.exporter.ExportActivity" />

        <activity android:name=".settings.SettingsActivity" />
        <activity android:name=".settings.SettingsCustomLayoutListActivity" />
        <activity android:name=".settings.SettingsCustomLayoutEditActivity" />

        <activity
            android:name=".ShowErrorActivity"
            android:excludeFromRecents="true"
            android:exported="false"
            android:finishOnTaskLaunch="true"
            android:launchMode="singleInstance"
            android:process=":crash" />

        <provider
            android:name=".data.ShareContentProvider"
            android:authorities="${applicationId}.content"
            android:exported="false"
            android:grantUriPermissions="true" />

        <provider
            android:name="androidx.core.content.FileProvider"
            android:authorities="${applicationId}.fileprovider"
            android:exported="false"
            android:grantUriPermissions="true">
            <meta-data
                android:name="android.support.FILE_PROVIDER_PATHS"
                android:resource="@xml/file_paths" />
        </provider>

        <service
            android:name=".services.TrackRecordingService"
            android:enabled="true"
            android:exported="false"
            android:foregroundServiceType="location|connectedDevice"
            android:icon="@drawable/ic_logo_color_24dp"
            android:label="@string/recording_service" />

        <service
            android:name=".io.file.exporter.ExportService"
            android:exported="false"
            android:permission="android.permission.BIND_JOB_SERVICE" />

        <service
            android:name=".io.file.importer.ImportService"
            android:exported="false"
            android:permission="android.permission.BIND_JOB_SERVICE" />

        <service
            android:name=".services.TrackDeleteService"
            android:exported="false"
            android:permission="android.permission.BIND_JOB_SERVICE"/>

        <!--Necessary for SDK < 33 to (re-)store per app locale information-->
        <service
            android:name="androidx.appcompat.app.AppLocalesMetadataHolderService"
            android:enabled="false"
            android:exported="false">
            <meta-data
                android:name="autoStoreLocales"
                android:value="true" />
        </service>
    </application>

    <queries>
        <intent>
            <action android:name="android.intent.action.TTS_SERVICE" />
        </intent>
    </queries>
</manifest><|MERGE_RESOLUTION|>--- conflicted
+++ resolved
@@ -47,11 +47,7 @@
         android:minSdkVersion="34" />
 
     <uses-permission android:name="android.permission.ACCESS_COARSE_LOCATION" />
-<<<<<<< HEAD
-    <uses-permission android:name="android.permission.ACCESS_BACKGROUND_LOCATION" />-->
-=======
     <uses-permission android:name="android.permission.ACCESS_FINE_LOCATION" />
->>>>>>> 69e274ea
     <uses-permission android:name="android.permission.VIBRATE" />
     <uses-permission android:name="android.permission.WAKE_LOCK" />
 
@@ -324,7 +320,7 @@
             </intent-filter>
         </activity>
 
-
+        <activity
             android:name=".publicapi.ShowMarkerActivity"
             android:exported="true"
             android:permission="android.permission.ACCESS_FINE_LOCATION">
