/*
 * Copyright 2008 Google Inc.
 *
 * Licensed under the Apache License, Version 2.0 (the "License"); you may not
 * use this file except in compliance with the License. You may obtain a copy of
 * the License at
 *
 * http://www.apache.org/licenses/LICENSE-2.0
 *
 * Unless required by applicable law or agreed to in writing, software
 * distributed under the License is distributed on an "AS IS" BASIS, WITHOUT
 * WARRANTIES OR CONDITIONS OF ANY KIND, either express or implied. See the
 * License for the specific language governing permissions and limitations under
 * the License.
 */

package de.dennisguse.opentracks.data;

import android.content.ContentResolver;
import android.content.ContentUris;
import android.content.ContentValues;
import android.content.Context;
import android.database.Cursor;
import android.location.Location;
import android.net.Uri;
import android.text.TextUtils;
import android.util.Log;

import androidx.annotation.NonNull;
import androidx.annotation.Nullable;
import androidx.annotation.VisibleForTesting;

import java.io.File;
import java.time.Duration;
import java.time.Instant;
import java.time.ZoneOffset;
import java.util.ArrayList;
import java.util.Collections;
import java.util.HashMap;
import java.util.Iterator;
import java.util.List;
import java.util.Map;
import java.util.UUID;
import java.util.function.Consumer;

import de.dennisguse.opentracks.BuildConfig;
import de.dennisguse.opentracks.data.models.ActivityType;
import de.dennisguse.opentracks.data.models.Altitude;
import de.dennisguse.opentracks.data.models.Cadence;
import de.dennisguse.opentracks.data.models.Distance;
import de.dennisguse.opentracks.data.models.HeartRate;
import de.dennisguse.opentracks.data.models.Marker;
import de.dennisguse.opentracks.data.models.Power;
import de.dennisguse.opentracks.data.models.Speed;
import de.dennisguse.opentracks.data.models.Track;
import de.dennisguse.opentracks.data.models.TrackPoint;
import de.dennisguse.opentracks.data.tables.MarkerColumns;
import de.dennisguse.opentracks.data.tables.TrackPointsColumns;
import de.dennisguse.opentracks.data.tables.TracksColumns;
import de.dennisguse.opentracks.stats.SensorStatistics;
import de.dennisguse.opentracks.stats.TrackStatistics;
import de.dennisguse.opentracks.ui.markers.MarkerUtils;
import de.dennisguse.opentracks.util.FileUtils;

/**
 * {@link ContentProviderUtils} implementation.
 *
 * @author Leif Hendrik Wilden
 */
public class ContentProviderUtils {

    private static final String TAG = ContentProviderUtils.class.getSimpleName();
    private static final String LIKE_OR = " LIKE ? OR ";
    private static final String WHERE = " WHERE ";
    private static final String SELECT_MAX = "=(SELECT MAX(";

    // The authority (the first part of the URI) for the app's content provider.
    @VisibleForTesting
    public static final String AUTHORITY_PACKAGE = BuildConfig.APPLICATION_ID + ".content";

    // The base URI for the app's content provider.
    public static final String CONTENT_BASE_URI = "content://" + AUTHORITY_PACKAGE;

    private static final String ID_SEPARATOR = ",";

    private final ContentResolver contentResolver;

    public interface ContentProviderSelectionInterface {
        SelectionData buildSelection();
    }

    public ContentProviderUtils(Context context) {
        contentResolver = context.getContentResolver();
    }

    @VisibleForTesting
    public ContentProviderUtils(ContentResolver contentResolver) {
        this.contentResolver = contentResolver;
    }

    // Adding this method to get the authority package for production use
    public static String getAuthorityPackage() {
        // Return the authority package for production use
        return AUTHORITY_PACKAGE;
    }

    /**
     * Creates a {@link Track} from a cursor.
     *
     * @param cursor the cursor pointing to the track
     */
    public static Track createTrack(Cursor cursor) {
        // Mapping column indices
        Map<String, Integer> columnIndices = getColumnIndices(cursor);

        // Creating track with start time offset
        Track track = new Track(ZoneOffset.ofTotalSeconds(cursor.getInt(columnIndices.get(TracksColumns.STARTTIME_OFFSET))));
        TrackStatistics trackStatistics = track.getTrackStatistics();
        // Setting track attributes
        setIfNotNull(cursor, columnIndices.get(TracksColumns._ID), val -> track.setId(new Track.Id(val)));
        setIfNotNull(cursor, columnIndices.get(TracksColumns.UUID), val -> track.setUuid(UUIDUtils.fromBytes(cursor.getBlob(val))));
        setIfNotNull(cursor, columnIndices.get(TracksColumns.NAME), val -> track.setName(cursor.getString(val)));
        setIfNotNull(cursor, columnIndices.get(TracksColumns.DESCRIPTION), val -> track.setDescription(cursor.getString(val)));
        setIfNotNull(cursor, columnIndices.get(TracksColumns.ACTIVITY_TYPE), val -> track.setActivityType(ActivityType.findBy(cursor.getString(val))));
        setIfNotNull(cursor, columnIndices.get(TracksColumns.ACTIVITY_TYPE_LOCALIZED), val -> track.setActivityTypeLocalized(cursor.getString(val)));
        // Setting track statistics
        setIfNotNull(cursor, columnIndices.get(TracksColumns.STARTTIME), val -> trackStatistics.setStartTime(Instant.ofEpochMilli(cursor.getLong(val))));
        setIfNotNull(cursor, columnIndices.get(TracksColumns.STOPTIME), val -> trackStatistics.setStopTime(Instant.ofEpochMilli(cursor.getLong(val))));
        setIfNotNull(cursor, columnIndices.get(TracksColumns.TOTALDISTANCE), val -> trackStatistics.setTotalDistance(Distance.of(cursor.getFloat(val))));
        setIfNotNull(cursor, columnIndices.get(TracksColumns.TOTALTIME), val -> trackStatistics.setTotalTime(Duration.ofMillis(cursor.getLong(val))));
        setIfNotNull(cursor, columnIndices.get(TracksColumns.MOVINGTIME), val -> trackStatistics.setMovingTime(Duration.ofMillis(cursor.getLong(val))));
        setIfNotNull(cursor, columnIndices.get(TracksColumns.MAXSPEED), val -> trackStatistics.setMaxSpeed(Speed.of(cursor.getFloat(val))));
        setIfNotNull(cursor, columnIndices.get(TracksColumns.MIN_ALTITUDE), val -> trackStatistics.setMinAltitude(cursor.getFloat(val)));
        setIfNotNull(cursor, columnIndices.get(TracksColumns.MAX_ALTITUDE), val -> trackStatistics.setMaxAltitude(cursor.getFloat(val)));
        setIfNotNull(cursor, columnIndices.get(TracksColumns.ALTITUDE_GAIN), val -> trackStatistics.setTotalAltitudeGain(cursor.getFloat(val)));
        setIfNotNull(cursor, columnIndices.get(TracksColumns.ALTITUDE_LOSS), val -> trackStatistics.setTotalAltitudeLoss(cursor.getFloat(val)));
        return track;
    }

    /**
     * Helper method to map column names to their indices.
     */
    private static Map<String, Integer> getColumnIndices(Cursor cursor) {
        Map<String, Integer> columnIndices = new HashMap<>();
        String[] columns = {
                TracksColumns._ID, TracksColumns.UUID, TracksColumns.NAME, TracksColumns.DESCRIPTION,
                TracksColumns.ACTIVITY_TYPE, TracksColumns.ACTIVITY_TYPE_LOCALIZED, TracksColumns.STARTTIME,
                TracksColumns.STARTTIME_OFFSET, TracksColumns.STOPTIME, TracksColumns.TOTALDISTANCE,
                TracksColumns.TOTALTIME, TracksColumns.MOVINGTIME, TracksColumns.MAXSPEED,
                TracksColumns.MIN_ALTITUDE, TracksColumns.MAX_ALTITUDE, TracksColumns.ALTITUDE_GAIN,
                TracksColumns.ALTITUDE_LOSS
        };
        for (String column : columns) {
            columnIndices.put(column, cursor.getColumnIndexOrThrow(column));
        }
        return columnIndices;
    }

    /**
     * Helper method to check if a column is not null and apply an action.
     */
    private static void setIfNotNull(Cursor cursor, int columnIndex, Consumer<Integer> action) {
        if (!cursor.isNull(columnIndex)) {
            action.accept(columnIndex);
        }
    }
    @VisibleForTesting
    public void deleteAllTracks(Context context) {
        //TODO Both calls should not be necessary
        contentResolver.delete(TrackPointsColumns.CONTENT_URI_BY_ID, null, null);
        contentResolver.delete(MarkerColumns.CONTENT_URI, null, null);

        // Delete tracks last since it triggers a database vaccum call
        contentResolver.delete(TracksColumns.CONTENT_URI, null, null);

        File dir = FileUtils.getPhotoDir(context);
        FileUtils.deleteDirectoryRecurse(dir);
    }

    public void deleteTracks(Context context, @NonNull List<Track.Id> trackIds) {
        // Delete track folder resources.
        for (Track.Id trackId : trackIds) {
            FileUtils.deleteDirectoryRecurse(FileUtils.getPhotoDir(context, trackId));
        }

        String whereClause = String.format(TracksColumns._ID + " IN (%s)", TextUtils.join(",", Collections.nCopies(trackIds.size(), "?")));
        contentResolver.delete(TracksColumns.CONTENT_URI, whereClause, trackIds.stream().map(trackId -> Long.toString(trackId.id())).toArray(String[]::new));
    }

    public void deleteTrack(Context context, @NonNull Track.Id trackId) {
        // Delete track folder resources.
        FileUtils.deleteDirectoryRecurse(FileUtils.getPhotoDir(context, trackId));
        contentResolver.delete(TracksColumns.CONTENT_URI, TracksColumns._ID + "=?", new String[]{Long.toString(trackId.id())});
    }

    //TODO Only use for tests; also move to tests.
    @VisibleForTesting
    public List<Track> getTracks() {
        ArrayList<Track> tracks = new ArrayList<>();
        try (Cursor cursor = getTrackCursor(null, null, TracksColumns._ID)) {
            if (cursor != null && cursor.moveToFirst()) {
                tracks.ensureCapacity(cursor.getCount());
                do {
                    tracks.add(createTrack(cursor));
                } while (cursor.moveToNext());
            }
        }
        return tracks;
    }

    public List<Track> getTracks(ContentProviderSelectionInterface selection) {
        SelectionData selectionData = selection.buildSelection();
        ArrayList<Track> tracks = new ArrayList<>();
        try (Cursor cursor = getTrackCursor(selectionData.selection(), selectionData.selectionArgs(), TracksColumns._ID)) {
            if (cursor != null && cursor.moveToFirst()) {
                tracks.ensureCapacity(cursor.getCount());
                do {
                    tracks.add(createTrack(cursor));
                } while (cursor.moveToNext());
            }
        }

        return tracks;
    }

    public Cursor searchTracks(String searchQuery) {
        // Needed, because MARKER_COUNT is a virtual column and has to be explicitly requested.
        // Used only be TrackListAdapter
        final String[] PROJECTION = new String[]{
                TracksColumns._ID,
                TracksColumns.NAME,
                TracksColumns.DESCRIPTION, //TODO Needed?
                TracksColumns.ACTIVITY_TYPE,
                TracksColumns.ACTIVITY_TYPE_LOCALIZED,
                TracksColumns.STARTTIME,
                TracksColumns.STARTTIME_OFFSET,
                TracksColumns.TOTALDISTANCE,
                TracksColumns.TOTALTIME,
                TracksColumns.MARKER_COUNT,
        };

        String selection = null;
        String[] selectionArgs = null;
        final String sortOrder = TracksColumns.STARTTIME + " DESC";

        if (searchQuery != null) {
            selection = TracksColumns.NAME + " LIKE ? OR " +
                    TracksColumns.DESCRIPTION + " LIKE ? OR " +
                    TracksColumns.ACTIVITY_TYPE_LOCALIZED + " LIKE ?";
            selectionArgs = new String[]{"%" + searchQuery + "%", "%" + searchQuery + "%", "%" + searchQuery + "%"};
        }

        return contentResolver.query(TracksColumns.CONTENT_URI, PROJECTION, selection, selectionArgs, sortOrder);
    }

    public Track getTrack(Track.Id trackId) {
        if (trackId == null) {
            Log.e(TAG, "Track ID is null");
            return null;
        }
        try (Cursor cursor = getTrackCursor(TracksColumns._ID + "=?", new String[]{Long.toString(trackId.id())}, null)) {
            if (cursor != null && cursor.moveToNext()) {
                return createTrack(cursor);
            }
        }
        return null;
    }

    public Track getTrack(@NonNull UUID trackUUID) {
        String trackUUIDsearch = UUIDUtils.toHex(trackUUID);
        try (Cursor cursor = getTrackCursor("hex(" + TracksColumns.UUID + ")=?", new String[]{trackUUIDsearch}, null)) {
            if (cursor != null && cursor.moveToNext()) {
                return createTrack(cursor);
            }
        }
        return null;
    }

    /**
     * Gets a track cursor.
     * The caller owns the returned cursor and is responsible for closing it.
     *
     * @param selection     the selection. Can be null
     * @param selectionArgs the selection arguments. Can be null
     * @param sortOrder     the sort order. Can be null
     */
    public Cursor getTrackCursor(String selection, String[] selectionArgs, String sortOrder) {
        return contentResolver.query(TracksColumns.CONTENT_URI, null, selection, selectionArgs, sortOrder);
    }

    /**
     * Inserts a track.
     * NOTE: This doesn't insert any trackPoints.
     *
     * @param track the track
     * @return the content provider URI of the inserted track.
     */
    public Track.Id insertTrack(Track track) {
        Uri uri = contentResolver.insert(TracksColumns.CONTENT_URI, createContentValues(track));
        return new Track.Id(ContentUris.parseId(uri));
    }

    /**
     * Updates a track.
     * NOTE: This doesn't update any trackPoints.
     *
     * @param track the track
     */
    public void updateTrack(Track track) {
        contentResolver.update(TracksColumns.CONTENT_URI, createContentValues(track), TracksColumns._ID + "=?", new String[]{Long.toString(track.getId().id())});
    }

<<<<<<< HEAD
    public void updateTrackStatistics(@NonNull Track.Id trackId, @NonNull TrackStatistics trackStatistics) {
        contentResolver.update(TracksColumns.CONTENT_URI, createContentValues(trackStatistics), TracksColumns._ID + "=?", new String[]{Long.toString(trackId.id())});
    }
    private ContentValues createContentValues(Track track) {
        ContentValues values = new ContentValues();
        TrackStatistics trackStatistics = track.getTrackStatistics();

=======
    private void populateTrackStatistics(ContentValues values, TrackStatistics trackStatistics) {
        if (trackStatistics.getStartTime() != null) {
            values.put(TracksColumns.STARTTIME, trackStatistics.getStartTime().toEpochMilli());
        }
        if (trackStatistics.getStopTime() != null) {
            values.put(TracksColumns.STOPTIME, trackStatistics.getStopTime().toEpochMilli());
        }
        values.put(TracksColumns.TOTALDISTANCE, trackStatistics.getTotalDistance().toM());
        values.put(TracksColumns.TOTALTIME, trackStatistics.getTotalTime().toMillis());
        values.put(TracksColumns.MOVINGTIME, trackStatistics.getMovingTime().toMillis());
        values.put(TracksColumns.AVGSPEED, trackStatistics.getAverageSpeed().toMPS());
        values.put(TracksColumns.AVGMOVINGSPEED, trackStatistics.getAverageMovingSpeed().toMPS());
        values.put(TracksColumns.MAXSPEED, trackStatistics.getMaxSpeed().toMPS());
        values.put(TracksColumns.MIN_ALTITUDE, trackStatistics.getMinAltitude());
        values.put(TracksColumns.MAX_ALTITUDE, trackStatistics.getMaxAltitude());
        values.put(TracksColumns.ALTITUDE_GAIN, trackStatistics.getTotalAltitudeGain());
        values.put(TracksColumns.ALTITUDE_LOSS, trackStatistics.getTotalAltitudeLoss());
    }

    private ContentValues createContentValues(Track track) {
        ContentValues values = new ContentValues();
        TrackStatistics trackStatistics = track.getTrackStatistics();
>>>>>>> 0eaa6682
        if (track.getId() != null) {
            values.put(TracksColumns._ID, track.getId().id());
        }
        values.put(TracksColumns.UUID, UUIDUtils.toBytes(track.getUuid()));
        values.put(TracksColumns.NAME, track.getName());
        values.put(TracksColumns.DESCRIPTION, track.getDescription());
        values.put(TracksColumns.ACTIVITY_TYPE, track.getActivityType() != null ? track.getActivityType().getId() : null);
        values.put(TracksColumns.ACTIVITY_TYPE_LOCALIZED, track.getActivityTypeLocalized());
<<<<<<< HEAD
        updateValues(trackStatistics,values);
=======
        values.put(TracksColumns.STARTTIME_OFFSET, track.getZoneOffset().getTotalSeconds());

        populateTrackStatistics(values, track.getTrackStatistics());
        
>>>>>>> 0eaa6682
        return values;
    }
    private ContentValues createContentValues(TrackStatistics trackStatistics) {
        ContentValues values = new ContentValues();
<<<<<<< HEAD
        updateValues(trackStatistics,values);
        return values;
    }

    private void updateValues(TrackStatistics trackStatistics,ContentValues values){
        if (trackStatistics.getStartTime() != null) {
            values.put(TracksColumns.STARTTIME, trackStatistics.getStartTime().toEpochMilli());
        }
        if (trackStatistics.getStopTime() != null) {
            values.put(TracksColumns.STOPTIME, trackStatistics.getStopTime().toEpochMilli());
        }
        values.put(TracksColumns.TOTALDISTANCE, trackStatistics.getTotalDistance().toM());
        values.put(TracksColumns.TOTALTIME, trackStatistics.getTotalTime().toMillis());
        values.put(TracksColumns.MOVINGTIME, trackStatistics.getMovingTime().toMillis());
        values.put(TracksColumns.AVGSPEED, trackStatistics.getAverageSpeed().toMPS());
        values.put(TracksColumns.AVGMOVINGSPEED, trackStatistics.getAverageMovingSpeed().toMPS());
        values.put(TracksColumns.MAXSPEED, trackStatistics.getMaxSpeed().toMPS());
        values.put(TracksColumns.MIN_ALTITUDE, trackStatistics.getMinAltitude());
        values.put(TracksColumns.MAX_ALTITUDE, trackStatistics.getMaxAltitude());
        values.put(TracksColumns.ALTITUDE_GAIN, trackStatistics.getTotalAltitudeGain());
        values.put(TracksColumns.ALTITUDE_LOSS, trackStatistics.getTotalAltitudeLoss());
=======
        populateTrackStatistics(values, trackStatistics);
        return values;
>>>>>>> 0eaa6682
    }


    public Marker createMarker(Cursor cursor) {
        int idIndex = cursor.getColumnIndexOrThrow(MarkerColumns._ID);
        int nameIndex = cursor.getColumnIndexOrThrow(MarkerColumns.NAME);
        int descriptionIndex = cursor.getColumnIndexOrThrow(MarkerColumns.DESCRIPTION);
        int categoryIndex = cursor.getColumnIndexOrThrow(MarkerColumns.CATEGORY);
        int iconIndex = cursor.getColumnIndexOrThrow(MarkerColumns.ICON);
        int trackIdIndex = cursor.getColumnIndexOrThrow(MarkerColumns.TRACKID);
        int longitudeIndex = cursor.getColumnIndexOrThrow(MarkerColumns.LONGITUDE);
        int latitudeIndex = cursor.getColumnIndexOrThrow(MarkerColumns.LATITUDE);
        int timeIndex = cursor.getColumnIndexOrThrow(MarkerColumns.TIME);
        int altitudeIndex = cursor.getColumnIndexOrThrow(MarkerColumns.ALTITUDE);
        int accuracyIndex = cursor.getColumnIndexOrThrow(MarkerColumns.ACCURACY);
        int bearingIndex = cursor.getColumnIndexOrThrow(MarkerColumns.BEARING);
        int photoUrlIndex = cursor.getColumnIndexOrThrow(MarkerColumns.PHOTOURL);

        Track.Id trackId = new Track.Id(cursor.getLong(trackIdIndex));
        Marker marker = new Marker(trackId, Instant.ofEpochMilli(cursor.getLong(timeIndex)));

        if (!cursor.isNull(longitudeIndex) && !cursor.isNull(latitudeIndex)) {
            marker.setLongitude(((double) cursor.getInt(longitudeIndex)) / 1E6);
            marker.setLatitude(((double) cursor.getInt(latitudeIndex)) / 1E6);
        }
        if (!cursor.isNull(altitudeIndex)) {
            marker.setAltitude(Altitude.WGS84.of(cursor.getFloat(altitudeIndex)));
        }
        if (!cursor.isNull(accuracyIndex)) {
            marker.setAccuracy(Distance.of(cursor.getFloat(accuracyIndex)));
        }
        if (!cursor.isNull(bearingIndex)) {
            marker.setBearing(cursor.getFloat(bearingIndex));
        }

        if (!cursor.isNull(idIndex)) {
            marker.setId(new Marker.Id(cursor.getLong(idIndex)));
        }
        if (!cursor.isNull(nameIndex)) {
            marker.setName(cursor.getString(nameIndex));
        }
        if (!cursor.isNull(descriptionIndex)) {
            marker.setDescription(cursor.getString(descriptionIndex));
        }
        if (!cursor.isNull(categoryIndex)) {
            marker.setCategory(cursor.getString(categoryIndex));
        }
        if (!cursor.isNull(iconIndex)) {
            marker.setIcon(cursor.getString(iconIndex));
        }
        if (!cursor.isNull(photoUrlIndex)) {
            marker.setPhotoUrl(cursor.getString(photoUrlIndex));
        }
        return marker;
    }

    public void deleteMarker(Context context, Marker.Id markerId) {
        final Marker marker = getMarker(markerId);
        deleteMarkerPhoto(context, marker);
        contentResolver.delete(MarkerColumns.CONTENT_URI, MarkerColumns._ID + "=?", new String[]{Long.toString(markerId.id())});
    }

    /**
     * @return null if not able to get the next marker number.
     */
    public Integer getNextMarkerNumber(@NonNull Track.Id trackId) {
        String[] projection = {MarkerColumns._ID};
        String selection = MarkerColumns.TRACKID + "=?";
        String[] selectionArgs = new String[]{Long.toString(trackId.id())};
        try (Cursor cursor = getMarkerCursor(projection, selection, selectionArgs, MarkerColumns._ID, -1)) {
            if (cursor != null) {
                return cursor.getCount();
            }
        }
        return null;
    }

    public Marker getMarker(@NonNull Marker.Id markerId) {
        try (Cursor cursor = getMarkerCursor(null, MarkerColumns._ID + "=?", new String[]{Long.toString(markerId.id())}, MarkerColumns._ID, 1)) {
            if (cursor != null && cursor.moveToFirst()) {
                return createMarker(cursor);
            }
        }
        return null;
    }

    /**
     * The caller owns the returned cursor and is responsible for closing it.
     *
     * @param trackId     the track id
     * @param minMarkerId the minimum marker id. null to ignore
     * @param maxCount    the maximum number of markers to return. -1 for no limit
     */
    public Cursor getMarkerCursor(@NonNull Track.Id trackId, @Nullable Marker.Id minMarkerId, int maxCount) {
        String selection;
        String[] selectionArgs;
        if (minMarkerId != null) {
            selection = MarkerColumns.TRACKID + "=? AND " + MarkerColumns._ID + ">=?";
            selectionArgs = new String[]{Long.toString(trackId.id()), Long.toString(minMarkerId.id())};
        } else {
            selection = MarkerColumns.TRACKID + "=?";
            selectionArgs = new String[]{Long.toString(trackId.id())};
        }
        return getMarkerCursor(null, selection, selectionArgs, MarkerColumns._ID, maxCount);
    }

    @Deprecated //TODO Move to test package
    @VisibleForTesting
    public List<Marker> getMarkers(Track.Id trackId) {
        ArrayList<Marker> markers = new ArrayList<>();
        try (Cursor cursor = getMarkerCursor(trackId, null, -1)) {
            if (cursor.moveToFirst()) {
                do {
                    markers.add(createMarker(cursor));
                } while (cursor.moveToNext());
            }
        }
        return markers;
    }

    // TODO Merge with updateMarker
    public Marker.Id insertMarker(@NonNull Marker marker) {
        marker.setId(null);
        Uri uri = contentResolver.insert(MarkerColumns.CONTENT_URI, createContentValues(marker));
        return new Marker.Id(ContentUris.parseId(uri));
    }

    private void deleteMarkerPhoto(Context context, Marker marker) {
        if (marker != null && marker.hasPhoto()) {
            Uri uri = marker.getPhotoURI();
            File file = MarkerUtils.buildInternalPhotoFile(context, marker.getTrackId(), uri);
            if (file.exists()) {
                File parent = file.getParentFile();
                file.delete();
                if (parent.listFiles().length == 0) {
                    parent.delete();
                }
            }
        }
    }

    /**
     * @param updateMarker the marker with updated data.
     * @return true if successful.
     */
    public boolean updateMarker(Context context, Marker updateMarker) {
        Marker savedMarker = getMarker(updateMarker.getId());
        if (!updateMarker.hasPhoto()) {
            deleteMarkerPhoto(context, savedMarker);
        }
        int rows = contentResolver.update(MarkerColumns.CONTENT_URI, createContentValues(updateMarker), MarkerColumns._ID + "=?", new String[]{Long.toString(updateMarker.getId().id())});
        return rows == 1;
    }

    ContentValues createContentValues(@NonNull Marker marker) {
        ContentValues values = new ContentValues();

        if (marker.getId() != null) {
            values.put(MarkerColumns._ID, marker.getId().id());
        }
        values.put(MarkerColumns.NAME, marker.getName());
        values.put(MarkerColumns.DESCRIPTION, marker.getDescription());
        values.put(MarkerColumns.CATEGORY, marker.getCategory());
        values.put(MarkerColumns.ICON, marker.getIcon());
        if (marker.getTrackId() != null) {
            values.put(MarkerColumns.TRACKID, marker.getTrackId().id());
        }
        values.put(MarkerColumns.LONGITUDE, (int) (marker.getLongitude() * 1E6));
        values.put(MarkerColumns.LATITUDE, (int) (marker.getLatitude() * 1E6));
        values.put(MarkerColumns.TIME, marker.getTime().toEpochMilli());
        if (marker.hasAltitude()) {
            values.put(MarkerColumns.ALTITUDE, marker.getAltitude().toM());
        }
        if (marker.hasAccuracy()) {
            values.put(MarkerColumns.ACCURACY, marker.getAccuracy().toM());
        }
        if (marker.hasBearing()) {
            values.put(MarkerColumns.BEARING, marker.getBearing());
        }

        values.put(MarkerColumns.PHOTOURL, marker.getPhotoUrl());
        return values;
    }

    /**
     * @param projection    the projection
     * @param selection     the selection
     * @param selectionArgs the selection args
     * @param sortOrder     the sort order
     * @param maxCount      the maximum number of markers
     */
    private Cursor getMarkerCursor(String[] projection, String selection, String[] selectionArgs, String sortOrder, int maxCount) {
        if (sortOrder == null) {
            sortOrder = MarkerColumns._ID;
        }
        if (maxCount >= 0) {
            sortOrder += " LIMIT " + maxCount;
        }
        return contentResolver.query(MarkerColumns.CONTENT_URI, projection, selection, selectionArgs, sortOrder);
    }

    public List<Marker> searchMarkers(Track.Id trackId, String query) {
        String selection = null;
        String[] selectionArgs = null;
        String sortOrder = null;

        if (query == null) {
            if (trackId != null) {
                selection = MarkerColumns.TRACKID + " = ?";
                selectionArgs = new String[]{Long.toString(trackId.id())};
            }
        } else {
            selection = MarkerColumns.NAME + " LIKE ? OR " +
                    MarkerColumns.DESCRIPTION + " LIKE ? OR " +
                    MarkerColumns.CATEGORY + " LIKE ?";
            selectionArgs = new String[]{"%" + query + "%", "%" + query + "%", "%" + query + "%"};
            sortOrder = MarkerColumns.DEFAULT_SORT_ORDER + " DESC";
        }

        ArrayList<Marker> markers = new ArrayList<>();
        try (Cursor cursor = getMarkerCursor(null, selection, selectionArgs, sortOrder, -1)) {
            if (cursor.moveToFirst()) {
                do {
                    markers.add(createMarker(cursor));
                } while (cursor.moveToNext());
            }
        }
        return markers;
    }

    /**
     * Fills a {@link TrackPoint} from a cursor.
     *
     * @param cursor  the cursor pointing to a trackPoint.
     * @param indexes the cached trackPoints indexes
     */
    static TrackPoint fillTrackPoint(Cursor cursor, CachedTrackPointsIndexes indexes) {
        Instant time = Instant.ofEpochMilli(cursor.getLong(indexes.timeIndex));
        TrackPoint trackPoint = new TrackPoint(TrackPoint.Type.getById(cursor.getInt(indexes.typeIndex)), time);
        trackPoint.setId(new TrackPoint.Id(cursor.getInt(indexes.idIndex)));

        if (!cursor.isNull(indexes.longitudeIndex)) {
            trackPoint.setLongitude(((double) cursor.getInt(indexes.longitudeIndex)) / 1E6);
        }
        if (!cursor.isNull(indexes.latitudeIndex)) {
            trackPoint.setLatitude(((double) cursor.getInt(indexes.latitudeIndex)) / 1E6);
        }
        if (!cursor.isNull(indexes.altitudeIndex)) {
            trackPoint.setAltitude(Altitude.WGS84.of(cursor.getFloat(indexes.altitudeIndex)));
        }
        if (!cursor.isNull(indexes.accuracyIndex)) {
            trackPoint.setHorizontalAccuracy(Distance.of(cursor.getFloat(indexes.accuracyIndex)));
        }
        if (!cursor.isNull(indexes.accuracyVerticalIndex)) {
            trackPoint.setVerticalAccuracy(Distance.of(cursor.getFloat(indexes.accuracyVerticalIndex)));
        }
        if (!cursor.isNull(indexes.speedIndex)) {
            trackPoint.setSpeed(Speed.of(cursor.getFloat(indexes.speedIndex)));
        }
        if (!cursor.isNull(indexes.bearingIndex)) {
            trackPoint.setBearing(cursor.getFloat(indexes.bearingIndex));
        }

        if (!cursor.isNull(indexes.sensorHeartRateIndex)) {
            trackPoint.setHeartRate(cursor.getFloat(indexes.sensorHeartRateIndex));
        }
        if (!cursor.isNull(indexes.sensorCadenceIndex)) {
            trackPoint.setCadence(cursor.getFloat(indexes.sensorCadenceIndex));
        }
        if (!cursor.isNull(indexes.sensorDistanceIndex)) {
            trackPoint.setSensorDistance(Distance.of(cursor.getFloat(indexes.sensorDistanceIndex)));
        }
        if (!cursor.isNull(indexes.sensorPowerIndex)) {
            trackPoint.setPower(cursor.getFloat(indexes.sensorPowerIndex));
        }

        if (!cursor.isNull(indexes.altitudeGainIndex)) {
            trackPoint.setAltitudeGain(cursor.getFloat(indexes.altitudeGainIndex));
        }
        if (!cursor.isNull(indexes.altitudeLossIndex)) {
            trackPoint.setAltitudeLoss(cursor.getFloat(indexes.altitudeLossIndex));
        }

        return trackPoint;
    }

    //TODO Only used for file import; might be better to replace it.
    //TODO Rename to bulkInsert
    public int bulkInsertTrackPoint(List<TrackPoint> trackPoints, Track.Id trackId) {
        ContentValues[] values = new ContentValues[trackPoints.size()];
        for (int i = 0; i < trackPoints.size(); i++) {
            values[i] = createContentValues(trackPoints.get(i), trackId);
        }
        return contentResolver.bulkInsert(TrackPointsColumns.CONTENT_URI_BY_ID, values);
    }

    //TODO Set trackId in this method.
    public int bulkInsertMarkers(List<Marker> markers, Track.Id trackId) {
        ContentValues[] values = new ContentValues[markers.size()];
        for (int i = 0; i < markers.size(); i++) {
            values[i] = createContentValues(markers.get(i));
        }
        return contentResolver.bulkInsert(MarkerColumns.CONTENT_URI, values);
    }

    /**
     * Gets the last location id for a track.
     * Returns -1L if it doesn't exist.
     *
     * @param trackId the track id
     */
    @Deprecated
    public TrackPoint.Id getLastTrackPointId(@NonNull Track.Id trackId) {
        String selection = TrackPointsColumns._ID + SELECT_MAX + TrackPointsColumns._ID + ") from " + TrackPointsColumns.TABLE_NAME + WHERE + TrackPointsColumns.TRACKID + "=?)";
        String[] selectionArgs = new String[]{Long.toString(trackId.id())};
        return getIdFromSelection(selection, selectionArgs);
    }

    /**
     * Gets the trackPoint id for a location.
     *
     * @param trackId  the track id
     * @param location the location
     * @return trackPoint id if the location is in the track. -1L otherwise.
     */
    @Deprecated
    public TrackPoint.Id getTrackPointId(Track.Id trackId, Location location) {
        String selection = TrackPointsColumns._ID + SELECT_MAX + TrackPointsColumns._ID + ") FROM " + TrackPointsColumns.TABLE_NAME + WHERE + TrackPointsColumns.TRACKID + "=? AND " + TrackPointsColumns.TIME + "=?)";
        String[] selectionArgs = new String[]{Long.toString(trackId.id()), Long.toString(location.getTime())};
        return getIdFromSelection(selection, selectionArgs);
    }

    /**
     * Obtains an id from a selection statement string
     * @param selection the selection statement
     * @param selectionArgs selection arguments
     * @return id selected from executing the selection statement
     */
    public TrackPoint.Id getIdFromSelection(String selection, String[] selectionArgs){
        try (Cursor cursor = getTrackPointCursor(new String[]{TrackPointsColumns._ID}, selection, selectionArgs, TrackPointsColumns._ID)) {
            if (cursor != null && cursor.moveToFirst()) {
                return new TrackPoint.Id(cursor.getLong(cursor.getColumnIndexOrThrow(TrackPointsColumns._ID)));
            }
        }
        return null;
    }

    /**
     * Creates a {@link TrackPoint} object from a cursor.
     *
     * @param cursor the cursor pointing to the location
     */
    public TrackPoint createTrackPoint(Cursor cursor) {
        return fillTrackPoint(cursor, new CachedTrackPointsIndexes(cursor));
    }

    /**
     * Creates a location cursor. The caller owns the returned cursor and is responsible for closing it.
     *
     * @param trackId           the track id
     * @param startTrackPointId the starting trackPoint id. `null` to ignore
     */
    @NonNull
    public Cursor getTrackPointCursor(@NonNull Track.Id trackId, TrackPoint.Id startTrackPointId) {
        String selection;
        String[] selectionArgs;
        if (startTrackPointId != null) {
            selection = TrackPointsColumns.TRACKID + "=? AND " + TrackPointsColumns._ID + ">=?";
            selectionArgs = new String[]{Long.toString(trackId.id()), Long.toString(startTrackPointId.id())};
        } else {
            selection = TrackPointsColumns.TRACKID + "=?";
            selectionArgs = new String[]{Long.toString(trackId.id())};
        }

        return getTrackPointCursor(null, selection, selectionArgs, TrackPointsColumns.DEFAULT_SORT_ORDER);
    }

    /**
     * Gets the last valid location for a track.
     * Returns null if it doesn't exist.
     *
     * @param trackId the track id
     */
    @Deprecated
    public TrackPoint getLastValidTrackPoint(Track.Id trackId) {
        String selection = TrackPointsColumns._ID + SELECT_MAX + TrackPointsColumns._ID + ") FROM " + TrackPointsColumns.TABLE_NAME + WHERE + TrackPointsColumns.TRACKID + "=? AND " + TrackPointsColumns.TYPE + " IN (" + TrackPoint.Type.SEGMENT_START_AUTOMATIC.type_db + "," + TrackPoint.Type.TRACKPOINT.type_db + "))";
        String[] selectionArgs = new String[]{Long.toString(trackId.id())};
        return findTrackPointBy(selection, selectionArgs);
    }

    /**
     * Inserts a trackPoint.
     *
     * @param trackPoint the trackPoint
     * @param trackId    the track id
     * @return the content provider URI of the inserted trackPoint
     */
    public Uri insertTrackPoint(TrackPoint trackPoint, Track.Id trackId) {
        return contentResolver.insert(TrackPointsColumns.CONTENT_URI_BY_ID, createContentValues(trackPoint, trackId));
    }

    /**
     * Creates the {@link ContentValues} for a {@link TrackPoint}.
     *
     * @param trackPoint the trackPoint
     * @param trackId    the track id
     */
    private ContentValues createContentValues(TrackPoint trackPoint, Track.Id trackId) {
        ContentValues values = new ContentValues();
        values.put(TrackPointsColumns.TRACKID, trackId.id());
        values.put(TrackPointsColumns.TYPE, trackPoint.getType().type_db);

        if (trackPoint.hasLocation()) {
            values.put(TrackPointsColumns.LONGITUDE, (int) (trackPoint.getLongitude() * 1E6));
            values.put(TrackPointsColumns.LATITUDE, (int) (trackPoint.getLatitude() * 1E6));
        }
        values.put(TrackPointsColumns.TIME, trackPoint.getTime().toEpochMilli());
        if (trackPoint.hasAltitude()) {
            values.put(TrackPointsColumns.ALTITUDE, trackPoint.getAltitude().toM());
        }
        if (trackPoint.hasHorizontalAccuracy()) {
            values.put(TrackPointsColumns.HORIZONTAL_ACCURACY, trackPoint.getHorizontalAccuracy().toM());
        }
        if (trackPoint.hasSpeed()) {
            values.put(TrackPointsColumns.SPEED, trackPoint.getSpeed().toMPS());
        }
        if (trackPoint.hasBearing()) {
            values.put(TrackPointsColumns.BEARING, trackPoint.getBearing());
        }

        if (trackPoint.hasHeartRate()) {
            values.put(TrackPointsColumns.SENSOR_HEARTRATE, trackPoint.getHeartRate().getBPM());
        }
        if (trackPoint.hasCadence()) {
            values.put(TrackPointsColumns.SENSOR_CADENCE, trackPoint.getCadence().getRPM());
        }
        if (trackPoint.hasSensorDistance()) {
            values.put(TrackPointsColumns.SENSOR_DISTANCE, trackPoint.getSensorDistance().toM());
        }
        if (trackPoint.hasPower()) {
            values.put(TrackPointsColumns.SENSOR_POWER, trackPoint.getPower().getW());
        }

        if (trackPoint.hasAltitudeGain()) {
            values.put(TrackPointsColumns.ALTITUDE_GAIN, trackPoint.getAltitudeGain());
        }
        if (trackPoint.hasAltitudeLoss()) {
            values.put(TrackPointsColumns.ALTITUDE_LOSS, trackPoint.getAltitudeLoss());
        }

        return values;
    }

    /**
     * Creates a new read-only iterator over a given track's points.
     * It provides a lightweight way of iterating over long tracks without failing due to the underlying cursor limitations.
     * Since it's a read-only iterator, {@link Iterator#remove()} always throws {@link UnsupportedOperationException}.
     * Each call to {@link TrackPointIterator#next()} may advance to the next DB record.
     * When done with iteration, {@link TrackPointIterator#close()} must be called.
     *
     * @param trackId           the track id
     * @param startTrackPointId the starting trackPoint id. `null` to ignore
     */
    public TrackPointIterator getTrackPointLocationIterator(final Track.Id trackId, final TrackPoint.Id startTrackPointId) {
        return new TrackPointIterator(this, trackId, startTrackPointId);
    }

    @Deprecated
    private TrackPoint findTrackPointBy(String selection, String[] selectionArgs) {
        try (Cursor cursor = getTrackPointCursor(null, selection, selectionArgs, TrackPointsColumns._ID)) {
            if (cursor != null && cursor.moveToNext()) {
                return createTrackPoint(cursor);
            }
        }
        return null;
    }

    /**
     * Gets a trackPoint cursor.
     *
     * @param projection    the projection
     * @param selection     the selection
     * @param selectionArgs the selection arguments
     * @param sortOrder     the sort order
     */
    private Cursor getTrackPointCursor(String[] projection, String selection, String[] selectionArgs, String sortOrder) {
        return contentResolver.query(TrackPointsColumns.CONTENT_URI_BY_ID, projection, selection, selectionArgs, sortOrder);
    }

    public static String formatIdListForUri(Track.Id... trackIds) {
        long[] ids = new long[trackIds.length];
        for (int i = 0; i < trackIds.length; i++) {
            ids[i] = trackIds[i].id();
        }

        return formatIdListForUri(ids);
    }

    /**
     * Formats an array of IDs as comma separated string value
     *
     * @param ids array with IDs
     * @return comma separated list of ids
     */
    private static String formatIdListForUri(long[] ids) {
        StringBuilder idsPathSegment = new StringBuilder();
        for (long id : ids) {
            if (idsPathSegment.length() > 0) {
                idsPathSegment.append(ID_SEPARATOR);
            }
            idsPathSegment.append(id);
        }
        return idsPathSegment.toString();
    }

    public static String[] parseTrackIdsFromUri(Uri url) {
        return TextUtils.split(url.getLastPathSegment(), ID_SEPARATOR);
    }

    public SensorStatistics getSensorStats(@NonNull Track.Id trackId) {
        SensorStatistics sensorStatistics = null;
        try (Cursor cursor = contentResolver.query(ContentUris.withAppendedId(TracksColumns.CONTENT_URI_SENSOR_STATS, trackId.id()), null, null, null, null)) {
            if (cursor != null && cursor.moveToFirst()) {
                final int MAX_HR_INDEX = cursor.getColumnIndexOrThrow(TrackPointsColumns.ALIAS_MAX_HR);
                final int AVG_HR_INDEX = cursor.getColumnIndexOrThrow(TrackPointsColumns.ALIAS_AVG_HR);
                final int MAX_CADENCE_INDEX = cursor.getColumnIndexOrThrow(TrackPointsColumns.ALIAS_MAX_CADENCE);
                final int AVG_CADENCE_INDEX = cursor.getColumnIndexOrThrow(TrackPointsColumns.ALIAS_AVG_CADENCE);
                final int MAX_POWER_INDEX = cursor.getColumnIndexOrThrow(TrackPointsColumns.ALIAS_MAX_POWER);
                final int AVG_POWER_INDEX = cursor.getColumnIndexOrThrow(TrackPointsColumns.ALIAS_AVG_POWER);
                sensorStatistics = new SensorStatistics(
                        !cursor.isNull(MAX_HR_INDEX) ? HeartRate.of(cursor.getFloat(MAX_HR_INDEX)) : null,
                        !cursor.isNull(AVG_HR_INDEX) ? HeartRate.of(cursor.getFloat(AVG_HR_INDEX)) : null,
                        !cursor.isNull(MAX_CADENCE_INDEX) ? Cadence.of(cursor.getFloat(MAX_CADENCE_INDEX)) : null,
                        !cursor.isNull(AVG_CADENCE_INDEX) ? Cadence.of(cursor.getFloat(AVG_CADENCE_INDEX)) : null,
                        !cursor.isNull(MAX_POWER_INDEX) ? Power.of(cursor.getFloat(MAX_POWER_INDEX)) : null,
                        !cursor.isNull(AVG_POWER_INDEX) ? Power.of(cursor.getFloat(AVG_POWER_INDEX)) : null
                );
            }

        }
        return sensorStatistics;
    }
}<|MERGE_RESOLUTION|>--- conflicted
+++ resolved
@@ -114,26 +114,41 @@
         Map<String, Integer> columnIndices = getColumnIndices(cursor);
 
         // Creating track with start time offset
-        Track track = new Track(ZoneOffset.ofTotalSeconds(cursor.getInt(columnIndices.get(TracksColumns.STARTTIME_OFFSET))));
+        Track track = new Track(
+                ZoneOffset.ofTotalSeconds(cursor.getInt(columnIndices.get(TracksColumns.STARTTIME_OFFSET))));
         TrackStatistics trackStatistics = track.getTrackStatistics();
         // Setting track attributes
         setIfNotNull(cursor, columnIndices.get(TracksColumns._ID), val -> track.setId(new Track.Id(val)));
-        setIfNotNull(cursor, columnIndices.get(TracksColumns.UUID), val -> track.setUuid(UUIDUtils.fromBytes(cursor.getBlob(val))));
+        setIfNotNull(cursor, columnIndices.get(TracksColumns.UUID),
+                val -> track.setUuid(UUIDUtils.fromBytes(cursor.getBlob(val))));
         setIfNotNull(cursor, columnIndices.get(TracksColumns.NAME), val -> track.setName(cursor.getString(val)));
-        setIfNotNull(cursor, columnIndices.get(TracksColumns.DESCRIPTION), val -> track.setDescription(cursor.getString(val)));
-        setIfNotNull(cursor, columnIndices.get(TracksColumns.ACTIVITY_TYPE), val -> track.setActivityType(ActivityType.findBy(cursor.getString(val))));
-        setIfNotNull(cursor, columnIndices.get(TracksColumns.ACTIVITY_TYPE_LOCALIZED), val -> track.setActivityTypeLocalized(cursor.getString(val)));
+        setIfNotNull(cursor, columnIndices.get(TracksColumns.DESCRIPTION),
+                val -> track.setDescription(cursor.getString(val)));
+        setIfNotNull(cursor, columnIndices.get(TracksColumns.ACTIVITY_TYPE),
+                val -> track.setActivityType(ActivityType.findBy(cursor.getString(val))));
+        setIfNotNull(cursor, columnIndices.get(TracksColumns.ACTIVITY_TYPE_LOCALIZED),
+                val -> track.setActivityTypeLocalized(cursor.getString(val)));
         // Setting track statistics
-        setIfNotNull(cursor, columnIndices.get(TracksColumns.STARTTIME), val -> trackStatistics.setStartTime(Instant.ofEpochMilli(cursor.getLong(val))));
-        setIfNotNull(cursor, columnIndices.get(TracksColumns.STOPTIME), val -> trackStatistics.setStopTime(Instant.ofEpochMilli(cursor.getLong(val))));
-        setIfNotNull(cursor, columnIndices.get(TracksColumns.TOTALDISTANCE), val -> trackStatistics.setTotalDistance(Distance.of(cursor.getFloat(val))));
-        setIfNotNull(cursor, columnIndices.get(TracksColumns.TOTALTIME), val -> trackStatistics.setTotalTime(Duration.ofMillis(cursor.getLong(val))));
-        setIfNotNull(cursor, columnIndices.get(TracksColumns.MOVINGTIME), val -> trackStatistics.setMovingTime(Duration.ofMillis(cursor.getLong(val))));
-        setIfNotNull(cursor, columnIndices.get(TracksColumns.MAXSPEED), val -> trackStatistics.setMaxSpeed(Speed.of(cursor.getFloat(val))));
-        setIfNotNull(cursor, columnIndices.get(TracksColumns.MIN_ALTITUDE), val -> trackStatistics.setMinAltitude(cursor.getFloat(val)));
-        setIfNotNull(cursor, columnIndices.get(TracksColumns.MAX_ALTITUDE), val -> trackStatistics.setMaxAltitude(cursor.getFloat(val)));
-        setIfNotNull(cursor, columnIndices.get(TracksColumns.ALTITUDE_GAIN), val -> trackStatistics.setTotalAltitudeGain(cursor.getFloat(val)));
-        setIfNotNull(cursor, columnIndices.get(TracksColumns.ALTITUDE_LOSS), val -> trackStatistics.setTotalAltitudeLoss(cursor.getFloat(val)));
+        setIfNotNull(cursor, columnIndices.get(TracksColumns.STARTTIME),
+                val -> trackStatistics.setStartTime(Instant.ofEpochMilli(cursor.getLong(val))));
+        setIfNotNull(cursor, columnIndices.get(TracksColumns.STOPTIME),
+                val -> trackStatistics.setStopTime(Instant.ofEpochMilli(cursor.getLong(val))));
+        setIfNotNull(cursor, columnIndices.get(TracksColumns.TOTALDISTANCE),
+                val -> trackStatistics.setTotalDistance(Distance.of(cursor.getFloat(val))));
+        setIfNotNull(cursor, columnIndices.get(TracksColumns.TOTALTIME),
+                val -> trackStatistics.setTotalTime(Duration.ofMillis(cursor.getLong(val))));
+        setIfNotNull(cursor, columnIndices.get(TracksColumns.MOVINGTIME),
+                val -> trackStatistics.setMovingTime(Duration.ofMillis(cursor.getLong(val))));
+        setIfNotNull(cursor, columnIndices.get(TracksColumns.MAXSPEED),
+                val -> trackStatistics.setMaxSpeed(Speed.of(cursor.getFloat(val))));
+        setIfNotNull(cursor, columnIndices.get(TracksColumns.MIN_ALTITUDE),
+                val -> trackStatistics.setMinAltitude(cursor.getFloat(val)));
+        setIfNotNull(cursor, columnIndices.get(TracksColumns.MAX_ALTITUDE),
+                val -> trackStatistics.setMaxAltitude(cursor.getFloat(val)));
+        setIfNotNull(cursor, columnIndices.get(TracksColumns.ALTITUDE_GAIN),
+                val -> trackStatistics.setTotalAltitudeGain(cursor.getFloat(val)));
+        setIfNotNull(cursor, columnIndices.get(TracksColumns.ALTITUDE_LOSS),
+                val -> trackStatistics.setTotalAltitudeLoss(cursor.getFloat(val)));
         return track;
     }
 
@@ -164,9 +179,10 @@
             action.accept(columnIndex);
         }
     }
+
     @VisibleForTesting
     public void deleteAllTracks(Context context) {
-        //TODO Both calls should not be necessary
+        // TODO Both calls should not be necessary
         contentResolver.delete(TrackPointsColumns.CONTENT_URI_BY_ID, null, null);
         contentResolver.delete(MarkerColumns.CONTENT_URI, null, null);
 
@@ -183,17 +199,20 @@
             FileUtils.deleteDirectoryRecurse(FileUtils.getPhotoDir(context, trackId));
         }
 
-        String whereClause = String.format(TracksColumns._ID + " IN (%s)", TextUtils.join(",", Collections.nCopies(trackIds.size(), "?")));
-        contentResolver.delete(TracksColumns.CONTENT_URI, whereClause, trackIds.stream().map(trackId -> Long.toString(trackId.id())).toArray(String[]::new));
+        String whereClause = String.format(TracksColumns._ID + " IN (%s)",
+                TextUtils.join(",", Collections.nCopies(trackIds.size(), "?")));
+        contentResolver.delete(TracksColumns.CONTENT_URI, whereClause,
+                trackIds.stream().map(trackId -> Long.toString(trackId.id())).toArray(String[]::new));
     }
 
     public void deleteTrack(Context context, @NonNull Track.Id trackId) {
         // Delete track folder resources.
         FileUtils.deleteDirectoryRecurse(FileUtils.getPhotoDir(context, trackId));
-        contentResolver.delete(TracksColumns.CONTENT_URI, TracksColumns._ID + "=?", new String[]{Long.toString(trackId.id())});
-    }
-
-    //TODO Only use for tests; also move to tests.
+        contentResolver.delete(TracksColumns.CONTENT_URI, TracksColumns._ID + "=?",
+                new String[] { Long.toString(trackId.id()) });
+    }
+
+    // TODO Only use for tests; also move to tests.
     @VisibleForTesting
     public List<Track> getTracks() {
         ArrayList<Track> tracks = new ArrayList<>();
@@ -211,7 +230,8 @@
     public List<Track> getTracks(ContentProviderSelectionInterface selection) {
         SelectionData selectionData = selection.buildSelection();
         ArrayList<Track> tracks = new ArrayList<>();
-        try (Cursor cursor = getTrackCursor(selectionData.selection(), selectionData.selectionArgs(), TracksColumns._ID)) {
+        try (Cursor cursor = getTrackCursor(selectionData.selection(), selectionData.selectionArgs(),
+                TracksColumns._ID)) {
             if (cursor != null && cursor.moveToFirst()) {
                 tracks.ensureCapacity(cursor.getCount());
                 do {
@@ -224,12 +244,13 @@
     }
 
     public Cursor searchTracks(String searchQuery) {
-        // Needed, because MARKER_COUNT is a virtual column and has to be explicitly requested.
+        // Needed, because MARKER_COUNT is a virtual column and has to be explicitly
+        // requested.
         // Used only be TrackListAdapter
-        final String[] PROJECTION = new String[]{
+        final String[] PROJECTION = new String[] {
                 TracksColumns._ID,
                 TracksColumns.NAME,
-                TracksColumns.DESCRIPTION, //TODO Needed?
+                TracksColumns.DESCRIPTION, // TODO Needed?
                 TracksColumns.ACTIVITY_TYPE,
                 TracksColumns.ACTIVITY_TYPE_LOCALIZED,
                 TracksColumns.STARTTIME,
@@ -247,7 +268,7 @@
             selection = TracksColumns.NAME + " LIKE ? OR " +
                     TracksColumns.DESCRIPTION + " LIKE ? OR " +
                     TracksColumns.ACTIVITY_TYPE_LOCALIZED + " LIKE ?";
-            selectionArgs = new String[]{"%" + searchQuery + "%", "%" + searchQuery + "%", "%" + searchQuery + "%"};
+            selectionArgs = new String[] { "%" + searchQuery + "%", "%" + searchQuery + "%", "%" + searchQuery + "%" };
         }
 
         return contentResolver.query(TracksColumns.CONTENT_URI, PROJECTION, selection, selectionArgs, sortOrder);
@@ -258,7 +279,8 @@
             Log.e(TAG, "Track ID is null");
             return null;
         }
-        try (Cursor cursor = getTrackCursor(TracksColumns._ID + "=?", new String[]{Long.toString(trackId.id())}, null)) {
+        try (Cursor cursor = getTrackCursor(TracksColumns._ID + "=?", new String[] { Long.toString(trackId.id()) },
+                null)) {
             if (cursor != null && cursor.moveToNext()) {
                 return createTrack(cursor);
             }
@@ -268,7 +290,8 @@
 
     public Track getTrack(@NonNull UUID trackUUID) {
         String trackUUIDsearch = UUIDUtils.toHex(trackUUID);
-        try (Cursor cursor = getTrackCursor("hex(" + TracksColumns.UUID + ")=?", new String[]{trackUUIDsearch}, null)) {
+        try (Cursor cursor = getTrackCursor("hex(" + TracksColumns.UUID + ")=?", new String[] { trackUUIDsearch },
+                null)) {
             if (cursor != null && cursor.moveToNext()) {
                 return createTrack(cursor);
             }
@@ -307,19 +330,70 @@
      * @param track the track
      */
     public void updateTrack(Track track) {
-        contentResolver.update(TracksColumns.CONTENT_URI, createContentValues(track), TracksColumns._ID + "=?", new String[]{Long.toString(track.getId().id())});
-    }
-
-<<<<<<< HEAD
+        contentResolver.update(TracksColumns.CONTENT_URI, createContentValues(track), TracksColumns._ID + "=?",
+                new String[] { Long.toString(track.getId().id()) });
+    }
+
     public void updateTrackStatistics(@NonNull Track.Id trackId, @NonNull TrackStatistics trackStatistics) {
-        contentResolver.update(TracksColumns.CONTENT_URI, createContentValues(trackStatistics), TracksColumns._ID + "=?", new String[]{Long.toString(trackId.id())});
-    }
+        contentResolver.update(TracksColumns.CONTENT_URI, createContentValues(trackStatistics),
+                TracksColumns._ID + "=?", new String[] { Long.toString(trackId.id()) });
+    }
+    // private void populateTrackStatistics(ContentValues values, TrackStatistics
+    // trackStatistics) {
+    // if (trackStatistics.getStartTime() != null) {
+    // values.put(TracksColumns.STARTTIME,
+    // trackStatistics.getStartTime().toEpochMilli());
+    // }
+    // if (trackStatistics.getStopTime() != null) {
+    // values.put(TracksColumns.STOPTIME,
+    // trackStatistics.getStopTime().toEpochMilli());
+    // }
+    // values.put(TracksColumns.TOTALDISTANCE,
+    // trackStatistics.getTotalDistance().toM());
+    // values.put(TracksColumns.TOTALTIME,
+    // trackStatistics.getTotalTime().toMillis());
+    // values.put(TracksColumns.MOVINGTIME,
+    // trackStatistics.getMovingTime().toMillis());
+    // values.put(TracksColumns.AVGSPEED,
+    // trackStatistics.getAverageSpeed().toMPS());
+    // values.put(TracksColumns.AVGMOVINGSPEED,
+    // trackStatistics.getAverageMovingSpeed().toMPS());
+    // values.put(TracksColumns.MAXSPEED, trackStatistics.getMaxSpeed().toMPS());
+    // values.put(TracksColumns.MIN_ALTITUDE, trackStatistics.getMinAltitude());
+    // values.put(TracksColumns.MAX_ALTITUDE, trackStatistics.getMaxAltitude());
+    // values.put(TracksColumns.ALTITUDE_GAIN,
+    // trackStatistics.getTotalAltitudeGain());
+    // values.put(TracksColumns.ALTITUDE_LOSS,
+    // trackStatistics.getTotalAltitudeLoss());
+    // }
+
     private ContentValues createContentValues(Track track) {
         ContentValues values = new ContentValues();
         TrackStatistics trackStatistics = track.getTrackStatistics();
-
-=======
-    private void populateTrackStatistics(ContentValues values, TrackStatistics trackStatistics) {
+        if (track.getId() != null) {
+            values.put(TracksColumns._ID, track.getId().id());
+        }
+        values.put(TracksColumns.UUID, UUIDUtils.toBytes(track.getUuid()));
+        values.put(TracksColumns.NAME, track.getName());
+        values.put(TracksColumns.DESCRIPTION, track.getDescription());
+        values.put(TracksColumns.ACTIVITY_TYPE,
+                track.getActivityType() != null ? track.getActivityType().getId() : null);
+        values.put(TracksColumns.ACTIVITY_TYPE_LOCALIZED, track.getActivityTypeLocalized());
+        updateValues(trackStatistics, values);
+        values.put(TracksColumns.STARTTIME_OFFSET, track.getZoneOffset().getTotalSeconds());
+
+        // populateTrackStatistics(values, track.getTrackStatistics());
+
+        return values;
+    }
+
+    private ContentValues createContentValues(TrackStatistics trackStatistics) {
+        ContentValues values = new ContentValues();
+        updateValues(trackStatistics, values);
+        return values;
+    }
+
+    private void updateValues(TrackStatistics trackStatistics, ContentValues values) {
         if (trackStatistics.getStartTime() != null) {
             values.put(TracksColumns.STARTTIME, trackStatistics.getStartTime().toEpochMilli());
         }
@@ -336,60 +410,9 @@
         values.put(TracksColumns.MAX_ALTITUDE, trackStatistics.getMaxAltitude());
         values.put(TracksColumns.ALTITUDE_GAIN, trackStatistics.getTotalAltitudeGain());
         values.put(TracksColumns.ALTITUDE_LOSS, trackStatistics.getTotalAltitudeLoss());
-    }
-
-    private ContentValues createContentValues(Track track) {
-        ContentValues values = new ContentValues();
-        TrackStatistics trackStatistics = track.getTrackStatistics();
->>>>>>> 0eaa6682
-        if (track.getId() != null) {
-            values.put(TracksColumns._ID, track.getId().id());
-        }
-        values.put(TracksColumns.UUID, UUIDUtils.toBytes(track.getUuid()));
-        values.put(TracksColumns.NAME, track.getName());
-        values.put(TracksColumns.DESCRIPTION, track.getDescription());
-        values.put(TracksColumns.ACTIVITY_TYPE, track.getActivityType() != null ? track.getActivityType().getId() : null);
-        values.put(TracksColumns.ACTIVITY_TYPE_LOCALIZED, track.getActivityTypeLocalized());
-<<<<<<< HEAD
-        updateValues(trackStatistics,values);
-=======
-        values.put(TracksColumns.STARTTIME_OFFSET, track.getZoneOffset().getTotalSeconds());
-
-        populateTrackStatistics(values, track.getTrackStatistics());
-        
->>>>>>> 0eaa6682
+        // populateTrackStatistics(values, trackStatistics);
         return values;
     }
-    private ContentValues createContentValues(TrackStatistics trackStatistics) {
-        ContentValues values = new ContentValues();
-<<<<<<< HEAD
-        updateValues(trackStatistics,values);
-        return values;
-    }
-
-    private void updateValues(TrackStatistics trackStatistics,ContentValues values){
-        if (trackStatistics.getStartTime() != null) {
-            values.put(TracksColumns.STARTTIME, trackStatistics.getStartTime().toEpochMilli());
-        }
-        if (trackStatistics.getStopTime() != null) {
-            values.put(TracksColumns.STOPTIME, trackStatistics.getStopTime().toEpochMilli());
-        }
-        values.put(TracksColumns.TOTALDISTANCE, trackStatistics.getTotalDistance().toM());
-        values.put(TracksColumns.TOTALTIME, trackStatistics.getTotalTime().toMillis());
-        values.put(TracksColumns.MOVINGTIME, trackStatistics.getMovingTime().toMillis());
-        values.put(TracksColumns.AVGSPEED, trackStatistics.getAverageSpeed().toMPS());
-        values.put(TracksColumns.AVGMOVINGSPEED, trackStatistics.getAverageMovingSpeed().toMPS());
-        values.put(TracksColumns.MAXSPEED, trackStatistics.getMaxSpeed().toMPS());
-        values.put(TracksColumns.MIN_ALTITUDE, trackStatistics.getMinAltitude());
-        values.put(TracksColumns.MAX_ALTITUDE, trackStatistics.getMaxAltitude());
-        values.put(TracksColumns.ALTITUDE_GAIN, trackStatistics.getTotalAltitudeGain());
-        values.put(TracksColumns.ALTITUDE_LOSS, trackStatistics.getTotalAltitudeLoss());
-=======
-        populateTrackStatistics(values, trackStatistics);
-        return values;
->>>>>>> 0eaa6682
-    }
-
 
     public Marker createMarker(Cursor cursor) {
         int idIndex = cursor.getColumnIndexOrThrow(MarkerColumns._ID);
@@ -447,16 +470,17 @@
     public void deleteMarker(Context context, Marker.Id markerId) {
         final Marker marker = getMarker(markerId);
         deleteMarkerPhoto(context, marker);
-        contentResolver.delete(MarkerColumns.CONTENT_URI, MarkerColumns._ID + "=?", new String[]{Long.toString(markerId.id())});
+        contentResolver.delete(MarkerColumns.CONTENT_URI, MarkerColumns._ID + "=?",
+                new String[] { Long.toString(markerId.id()) });
     }
 
     /**
      * @return null if not able to get the next marker number.
      */
     public Integer getNextMarkerNumber(@NonNull Track.Id trackId) {
-        String[] projection = {MarkerColumns._ID};
+        String[] projection = { MarkerColumns._ID };
         String selection = MarkerColumns.TRACKID + "=?";
-        String[] selectionArgs = new String[]{Long.toString(trackId.id())};
+        String[] selectionArgs = new String[] { Long.toString(trackId.id()) };
         try (Cursor cursor = getMarkerCursor(projection, selection, selectionArgs, MarkerColumns._ID, -1)) {
             if (cursor != null) {
                 return cursor.getCount();
@@ -466,7 +490,8 @@
     }
 
     public Marker getMarker(@NonNull Marker.Id markerId) {
-        try (Cursor cursor = getMarkerCursor(null, MarkerColumns._ID + "=?", new String[]{Long.toString(markerId.id())}, MarkerColumns._ID, 1)) {
+        try (Cursor cursor = getMarkerCursor(null, MarkerColumns._ID + "=?",
+                new String[] { Long.toString(markerId.id()) }, MarkerColumns._ID, 1)) {
             if (cursor != null && cursor.moveToFirst()) {
                 return createMarker(cursor);
             }
@@ -486,15 +511,15 @@
         String[] selectionArgs;
         if (minMarkerId != null) {
             selection = MarkerColumns.TRACKID + "=? AND " + MarkerColumns._ID + ">=?";
-            selectionArgs = new String[]{Long.toString(trackId.id()), Long.toString(minMarkerId.id())};
+            selectionArgs = new String[] { Long.toString(trackId.id()), Long.toString(minMarkerId.id()) };
         } else {
             selection = MarkerColumns.TRACKID + "=?";
-            selectionArgs = new String[]{Long.toString(trackId.id())};
+            selectionArgs = new String[] { Long.toString(trackId.id()) };
         }
         return getMarkerCursor(null, selection, selectionArgs, MarkerColumns._ID, maxCount);
     }
 
-    @Deprecated //TODO Move to test package
+    @Deprecated // TODO Move to test package
     @VisibleForTesting
     public List<Marker> getMarkers(Track.Id trackId) {
         ArrayList<Marker> markers = new ArrayList<>();
@@ -538,7 +563,8 @@
         if (!updateMarker.hasPhoto()) {
             deleteMarkerPhoto(context, savedMarker);
         }
-        int rows = contentResolver.update(MarkerColumns.CONTENT_URI, createContentValues(updateMarker), MarkerColumns._ID + "=?", new String[]{Long.toString(updateMarker.getId().id())});
+        int rows = contentResolver.update(MarkerColumns.CONTENT_URI, createContentValues(updateMarker),
+                MarkerColumns._ID + "=?", new String[] { Long.toString(updateMarker.getId().id()) });
         return rows == 1;
     }
 
@@ -579,7 +605,8 @@
      * @param sortOrder     the sort order
      * @param maxCount      the maximum number of markers
      */
-    private Cursor getMarkerCursor(String[] projection, String selection, String[] selectionArgs, String sortOrder, int maxCount) {
+    private Cursor getMarkerCursor(String[] projection, String selection, String[] selectionArgs, String sortOrder,
+            int maxCount) {
         if (sortOrder == null) {
             sortOrder = MarkerColumns._ID;
         }
@@ -597,13 +624,13 @@
         if (query == null) {
             if (trackId != null) {
                 selection = MarkerColumns.TRACKID + " = ?";
-                selectionArgs = new String[]{Long.toString(trackId.id())};
+                selectionArgs = new String[] { Long.toString(trackId.id()) };
             }
         } else {
             selection = MarkerColumns.NAME + " LIKE ? OR " +
                     MarkerColumns.DESCRIPTION + " LIKE ? OR " +
                     MarkerColumns.CATEGORY + " LIKE ?";
-            selectionArgs = new String[]{"%" + query + "%", "%" + query + "%", "%" + query + "%"};
+            selectionArgs = new String[] { "%" + query + "%", "%" + query + "%", "%" + query + "%" };
             sortOrder = MarkerColumns.DEFAULT_SORT_ORDER + " DESC";
         }
 
@@ -674,8 +701,8 @@
         return trackPoint;
     }
 
-    //TODO Only used for file import; might be better to replace it.
-    //TODO Rename to bulkInsert
+    // TODO Only used for file import; might be better to replace it.
+    // TODO Rename to bulkInsert
     public int bulkInsertTrackPoint(List<TrackPoint> trackPoints, Track.Id trackId) {
         ContentValues[] values = new ContentValues[trackPoints.size()];
         for (int i = 0; i < trackPoints.size(); i++) {
@@ -684,7 +711,7 @@
         return contentResolver.bulkInsert(TrackPointsColumns.CONTENT_URI_BY_ID, values);
     }
 
-    //TODO Set trackId in this method.
+    // TODO Set trackId in this method.
     public int bulkInsertMarkers(List<Marker> markers, Track.Id trackId) {
         ContentValues[] values = new ContentValues[markers.size()];
         for (int i = 0; i < markers.size(); i++) {
@@ -701,8 +728,9 @@
      */
     @Deprecated
     public TrackPoint.Id getLastTrackPointId(@NonNull Track.Id trackId) {
-        String selection = TrackPointsColumns._ID + SELECT_MAX + TrackPointsColumns._ID + ") from " + TrackPointsColumns.TABLE_NAME + WHERE + TrackPointsColumns.TRACKID + "=?)";
-        String[] selectionArgs = new String[]{Long.toString(trackId.id())};
+        String selection = TrackPointsColumns._ID + SELECT_MAX + TrackPointsColumns._ID + ") from "
+                + TrackPointsColumns.TABLE_NAME + WHERE + TrackPointsColumns.TRACKID + "=?)";
+        String[] selectionArgs = new String[] { Long.toString(trackId.id()) };
         return getIdFromSelection(selection, selectionArgs);
     }
 
@@ -715,19 +743,23 @@
      */
     @Deprecated
     public TrackPoint.Id getTrackPointId(Track.Id trackId, Location location) {
-        String selection = TrackPointsColumns._ID + SELECT_MAX + TrackPointsColumns._ID + ") FROM " + TrackPointsColumns.TABLE_NAME + WHERE + TrackPointsColumns.TRACKID + "=? AND " + TrackPointsColumns.TIME + "=?)";
-        String[] selectionArgs = new String[]{Long.toString(trackId.id()), Long.toString(location.getTime())};
+        String selection = TrackPointsColumns._ID + SELECT_MAX + TrackPointsColumns._ID + ") FROM "
+                + TrackPointsColumns.TABLE_NAME + WHERE + TrackPointsColumns.TRACKID + "=? AND "
+                + TrackPointsColumns.TIME + "=?)";
+        String[] selectionArgs = new String[] { Long.toString(trackId.id()), Long.toString(location.getTime()) };
         return getIdFromSelection(selection, selectionArgs);
     }
 
     /**
      * Obtains an id from a selection statement string
-     * @param selection the selection statement
+     * 
+     * @param selection     the selection statement
      * @param selectionArgs selection arguments
      * @return id selected from executing the selection statement
      */
-    public TrackPoint.Id getIdFromSelection(String selection, String[] selectionArgs){
-        try (Cursor cursor = getTrackPointCursor(new String[]{TrackPointsColumns._ID}, selection, selectionArgs, TrackPointsColumns._ID)) {
+    public TrackPoint.Id getIdFromSelection(String selection, String[] selectionArgs) {
+        try (Cursor cursor = getTrackPointCursor(new String[] { TrackPointsColumns._ID }, selection, selectionArgs,
+                TrackPointsColumns._ID)) {
             if (cursor != null && cursor.moveToFirst()) {
                 return new TrackPoint.Id(cursor.getLong(cursor.getColumnIndexOrThrow(TrackPointsColumns._ID)));
             }
@@ -745,7 +777,8 @@
     }
 
     /**
-     * Creates a location cursor. The caller owns the returned cursor and is responsible for closing it.
+     * Creates a location cursor. The caller owns the returned cursor and is
+     * responsible for closing it.
      *
      * @param trackId           the track id
      * @param startTrackPointId the starting trackPoint id. `null` to ignore
@@ -756,10 +789,10 @@
         String[] selectionArgs;
         if (startTrackPointId != null) {
             selection = TrackPointsColumns.TRACKID + "=? AND " + TrackPointsColumns._ID + ">=?";
-            selectionArgs = new String[]{Long.toString(trackId.id()), Long.toString(startTrackPointId.id())};
+            selectionArgs = new String[] { Long.toString(trackId.id()), Long.toString(startTrackPointId.id()) };
         } else {
             selection = TrackPointsColumns.TRACKID + "=?";
-            selectionArgs = new String[]{Long.toString(trackId.id())};
+            selectionArgs = new String[] { Long.toString(trackId.id()) };
         }
 
         return getTrackPointCursor(null, selection, selectionArgs, TrackPointsColumns.DEFAULT_SORT_ORDER);
@@ -773,8 +806,11 @@
      */
     @Deprecated
     public TrackPoint getLastValidTrackPoint(Track.Id trackId) {
-        String selection = TrackPointsColumns._ID + SELECT_MAX + TrackPointsColumns._ID + ") FROM " + TrackPointsColumns.TABLE_NAME + WHERE + TrackPointsColumns.TRACKID + "=? AND " + TrackPointsColumns.TYPE + " IN (" + TrackPoint.Type.SEGMENT_START_AUTOMATIC.type_db + "," + TrackPoint.Type.TRACKPOINT.type_db + "))";
-        String[] selectionArgs = new String[]{Long.toString(trackId.id())};
+        String selection = TrackPointsColumns._ID + SELECT_MAX + TrackPointsColumns._ID + ") FROM "
+                + TrackPointsColumns.TABLE_NAME + WHERE + TrackPointsColumns.TRACKID + "=? AND "
+                + TrackPointsColumns.TYPE + " IN (" + TrackPoint.Type.SEGMENT_START_AUTOMATIC.type_db + ","
+                + TrackPoint.Type.TRACKPOINT.type_db + "))";
+        String[] selectionArgs = new String[] { Long.toString(trackId.id()) };
         return findTrackPointBy(selection, selectionArgs);
     }
 
@@ -843,15 +879,19 @@
 
     /**
      * Creates a new read-only iterator over a given track's points.
-     * It provides a lightweight way of iterating over long tracks without failing due to the underlying cursor limitations.
-     * Since it's a read-only iterator, {@link Iterator#remove()} always throws {@link UnsupportedOperationException}.
-     * Each call to {@link TrackPointIterator#next()} may advance to the next DB record.
+     * It provides a lightweight way of iterating over long tracks without failing
+     * due to the underlying cursor limitations.
+     * Since it's a read-only iterator, {@link Iterator#remove()} always throws
+     * {@link UnsupportedOperationException}.
+     * Each call to {@link TrackPointIterator#next()} may advance to the next DB
+     * record.
      * When done with iteration, {@link TrackPointIterator#close()} must be called.
      *
      * @param trackId           the track id
      * @param startTrackPointId the starting trackPoint id. `null` to ignore
      */
-    public TrackPointIterator getTrackPointLocationIterator(final Track.Id trackId, final TrackPoint.Id startTrackPointId) {
+    public TrackPointIterator getTrackPointLocationIterator(final Track.Id trackId,
+            final TrackPoint.Id startTrackPointId) {
         return new TrackPointIterator(this, trackId, startTrackPointId);
     }
 
@@ -873,8 +913,10 @@
      * @param selectionArgs the selection arguments
      * @param sortOrder     the sort order
      */
-    private Cursor getTrackPointCursor(String[] projection, String selection, String[] selectionArgs, String sortOrder) {
-        return contentResolver.query(TrackPointsColumns.CONTENT_URI_BY_ID, projection, selection, selectionArgs, sortOrder);
+    private Cursor getTrackPointCursor(String[] projection, String selection, String[] selectionArgs,
+            String sortOrder) {
+        return contentResolver.query(TrackPointsColumns.CONTENT_URI_BY_ID, projection, selection, selectionArgs,
+                sortOrder);
     }
 
     public static String formatIdListForUri(Track.Id... trackIds) {
@@ -909,7 +951,9 @@
 
     public SensorStatistics getSensorStats(@NonNull Track.Id trackId) {
         SensorStatistics sensorStatistics = null;
-        try (Cursor cursor = contentResolver.query(ContentUris.withAppendedId(TracksColumns.CONTENT_URI_SENSOR_STATS, trackId.id()), null, null, null, null)) {
+        try (Cursor cursor = contentResolver.query(
+                ContentUris.withAppendedId(TracksColumns.CONTENT_URI_SENSOR_STATS, trackId.id()), null, null, null,
+                null)) {
             if (cursor != null && cursor.moveToFirst()) {
                 final int MAX_HR_INDEX = cursor.getColumnIndexOrThrow(TrackPointsColumns.ALIAS_MAX_HR);
                 final int AVG_HR_INDEX = cursor.getColumnIndexOrThrow(TrackPointsColumns.ALIAS_AVG_HR);
@@ -923,8 +967,7 @@
                         !cursor.isNull(MAX_CADENCE_INDEX) ? Cadence.of(cursor.getFloat(MAX_CADENCE_INDEX)) : null,
                         !cursor.isNull(AVG_CADENCE_INDEX) ? Cadence.of(cursor.getFloat(AVG_CADENCE_INDEX)) : null,
                         !cursor.isNull(MAX_POWER_INDEX) ? Power.of(cursor.getFloat(MAX_POWER_INDEX)) : null,
-                        !cursor.isNull(AVG_POWER_INDEX) ? Power.of(cursor.getFloat(AVG_POWER_INDEX)) : null
-                );
+                        !cursor.isNull(AVG_POWER_INDEX) ? Power.of(cursor.getFloat(AVG_POWER_INDEX)) : null);
             }
 
         }
