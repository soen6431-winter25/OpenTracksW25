/*
 * Copyright 2008 Google Inc.
 *
 * Licensed under the Apache License, Version 2.0 (the "License"); you may not
 * use this file except in compliance with the License. You may obtain a copy of
 * the License at
 *
 * http://www.apache.org/licenses/LICENSE-2.0
 *
 * Unless required by applicable law or agreed to in writing, software
 * distributed under the License is distributed on an "AS IS" BASIS, WITHOUT
 * WARRANTIES OR CONDITIONS OF ANY KIND, either express or implied. See the
 * License for the specific language governing permissions and limitations under
 * the License.
 */


package de.dennisguse.opentracks.data;

import android.content.ContentProvider;
import android.content.ContentUris;
import android.content.ContentValues;
import android.content.Context;
import android.content.UriMatcher;
import android.database.Cursor;
import android.database.SQLException;
import android.database.sqlite.SQLiteDatabase;
import android.database.sqlite.SQLiteException;
import android.database.sqlite.SQLiteQueryBuilder;
import android.net.Uri;
import android.text.TextUtils;
import android.util.Log;

import androidx.annotation.NonNull;
import androidx.annotation.VisibleForTesting;

import java.util.Arrays;

import de.dennisguse.opentracks.data.models.TrackPoint;
import de.dennisguse.opentracks.data.tables.MarkerColumns;
import de.dennisguse.opentracks.data.tables.TrackPointsColumns;
import de.dennisguse.opentracks.data.tables.TracksColumns;
import de.dennisguse.opentracks.settings.PreferencesUtils;

/**
 * A {@link ContentProvider} that handles access to track points, tracks, and markers tables.
 * <p>
 * Data consistency is enforced using Foreign Key Constraints within the database incl. cascading deletes.
 *
 * @author Leif Hendrik Wilden
 */
public class CustomContentProvider extends ContentProvider {

    private static final String TAG = CustomContentProvider.class.getSimpleName();

    private static final String SQL_LIST_DELIMITER = ",";

    private static final int TOTAL_DELETED_ROWS_VACUUM_THRESHOLD = 10000;

    private final UriMatcher uriMatcher;

    private SQLiteDatabase db;

    private static final String TIME_SELECT_CLAUSE = ", (SELECT time_value FROM time_select)), t.";

    private static final String COALESCE_MAX = " * (COALESCE(MAX(t.";

    private static final String COALESCE_MAX_TIME_DIFF = ") - t.";

    /**
     * The string representing the query that compute sensor stats from trackpoints table.
     * It computes the average for heart rate, cadence and power (duration-based average) and the maximum for heart rate, cadence and power.
     * Finally, it ignores manual pause (SEGMENT_START_MANUAL).
     */
    private final String SENSOR_STATS_QUERY =
            "WITH time_select as " +
                    "(SELECT t1." + TrackPointsColumns.TIME + " * (t1." + TrackPointsColumns.TYPE + " NOT IN (" + TrackPoint.Type.SEGMENT_START_MANUAL.type_db + ")) time_value " +
                    "FROM " + TrackPointsColumns.TABLE_NAME + " t1 " +
                    "WHERE t1." + TrackPointsColumns._ID + " > t." + TrackPointsColumns._ID + " AND t1." + TrackPointsColumns.TRACKID + " = ? ORDER BY _id LIMIT 1) " +

                    "SELECT " +
                    "SUM(t." + TrackPointsColumns.SENSOR_HEARTRATE + COALESCE_MAX + TrackPointsColumns.TIME + TIME_SELECT_CLAUSE + TrackPointsColumns.TIME + COALESCE_MAX_TIME_DIFF + TrackPointsColumns.TIME + ")) " +
                    "/ " +
                    "SUM(COALESCE(MAX(t." + TrackPointsColumns.TIME + TIME_SELECT_CLAUSE + TrackPointsColumns.TIME + COALESCE_MAX_TIME_DIFF + TrackPointsColumns.TIME + ") " + TrackPointsColumns.ALIAS_AVG_HR + ", " +

                    "MAX(t." + TrackPointsColumns.SENSOR_HEARTRATE + ") " + TrackPointsColumns.ALIAS_MAX_HR + ", " +

                    "SUM(t." + TrackPointsColumns.SENSOR_CADENCE + COALESCE_MAX + TrackPointsColumns.TIME + TIME_SELECT_CLAUSE + TrackPointsColumns.TIME + COALESCE_MAX_TIME_DIFF + TrackPointsColumns.TIME + ")) " +
                    "/ " +
                    "SUM(COALESCE(MAX(t." + TrackPointsColumns.TIME + TIME_SELECT_CLAUSE + TrackPointsColumns.TIME + COALESCE_MAX_TIME_DIFF + TrackPointsColumns.TIME + ") " + TrackPointsColumns.ALIAS_AVG_CADENCE + ", " +

                    "MAX(t." + TrackPointsColumns.SENSOR_CADENCE + ") " + TrackPointsColumns.ALIAS_MAX_CADENCE + ", " +

                    "SUM(t." + TrackPointsColumns.SENSOR_POWER + COALESCE_MAX + TrackPointsColumns.TIME + TIME_SELECT_CLAUSE + TrackPointsColumns.TIME + COALESCE_MAX_TIME_DIFF + TrackPointsColumns.TIME + ")) " +
                    "/ " +
                    "SUM(COALESCE(MAX(t." + TrackPointsColumns.TIME + TIME_SELECT_CLAUSE + TrackPointsColumns.TIME + COALESCE_MAX_TIME_DIFF + TrackPointsColumns.TIME + ") " + TrackPointsColumns.ALIAS_AVG_POWER + ", " +

                    "MAX(t." + TrackPointsColumns.SENSOR_POWER + ") " + TrackPointsColumns.ALIAS_MAX_POWER + " " +

                    "FROM " + TrackPointsColumns.TABLE_NAME + " t " +
                    "WHERE t." + TrackPointsColumns.TRACKID + " = ? " +
                    "AND t." + TrackPointsColumns.TYPE + " NOT IN (" + TrackPoint.Type.SEGMENT_START_MANUAL.type_db + ")";

    public CustomContentProvider() {
        uriMatcher = new UriMatcher(UriMatcher.NO_MATCH);

        // Access the authority via the method
        uriMatcher.addURI(ContentProviderUtils.getAuthorityPackage(), TrackPointsColumns.CONTENT_URI_BY_ID.getPath(), UrlType.TRACKPOINTS.ordinal());
        uriMatcher.addURI(ContentProviderUtils.getAuthorityPackage(), TrackPointsColumns.CONTENT_URI_BY_ID.getPath() + "/#", UrlType.TRACKPOINTS_BY_ID.ordinal());
        uriMatcher.addURI(ContentProviderUtils.getAuthorityPackage(), TrackPointsColumns.CONTENT_URI_BY_TRACKID.getPath() + "/*", UrlType.TRACKPOINTS_BY_TRACKID.ordinal());
        uriMatcher.addURI(ContentProviderUtils.getAuthorityPackage(), TracksColumns.CONTENT_URI.getPath(), UrlType.TRACKS.ordinal());
        uriMatcher.addURI(ContentProviderUtils.getAuthorityPackage(), TracksColumns.CONTENT_URI_SENSOR_STATS.getPath() + "/#", UrlType.TRACKS_SENSOR_STATS.ordinal());
        uriMatcher.addURI(ContentProviderUtils.getAuthorityPackage(), TracksColumns.CONTENT_URI.getPath() + "/*", UrlType.TRACKS_BY_ID.ordinal());
        uriMatcher.addURI(ContentProviderUtils.getAuthorityPackage(), MarkerColumns.CONTENT_URI.getPath(), UrlType.MARKERS.ordinal());
        uriMatcher.addURI(ContentProviderUtils.getAuthorityPackage(), MarkerColumns.CONTENT_URI.getPath() + "/#", UrlType.MARKERS_BY_ID.ordinal());
        uriMatcher.addURI(ContentProviderUtils.getAuthorityPackage(), MarkerColumns.CONTENT_URI_BY_TRACKID.getPath() + "/*", UrlType.MARKERS_BY_TRACKID.ordinal());
    }

    @Override
    public boolean onCreate() {
        return onCreate(getContext());
    }

    /**
     * Helper method to make onCreate is testable.
     *
     * @param context context to creates database
     * @return true means run successfully
     */
    @VisibleForTesting
    boolean onCreate(Context context) {
        CustomSQLiteOpenHelper databaseHelper = new CustomSQLiteOpenHelper(context);
        try {
            db = databaseHelper.getWritableDatabase();
            // Necessary to enable cascade deletion from Track to TrackPoints and Markers
            db.setForeignKeyConstraintsEnabled(true);
        } catch (SQLiteException e) {
            Log.e(TAG, "Unable to open database for writing.", e);
        }
        return db != null;
    }

    @Override
    public int delete(@NonNull Uri url, String where, String[] selectionArgs) {
        String table = switch (getUrlType(url)) {
            case TRACKPOINTS -> TrackPointsColumns.TABLE_NAME;
            case TRACKS -> TracksColumns.TABLE_NAME;
            case MARKERS -> MarkerColumns.TABLE_NAME;
            default -> throw new IllegalArgumentException("Unknown URL " + url);
        };

        Log.w(TAG, "Deleting from table " + table);
        int totalChangesBefore = getTotalChanges();
        int deletedRowsFromTable;
        try {
            db.beginTransaction();
            deletedRowsFromTable = db.delete(table, where, selectionArgs);
            Log.i(TAG, "Deleted " + deletedRowsFromTable + " rows of table " + table);
            db.setTransactionSuccessful();
        } finally {
            db.endTransaction();
        }
        getContext().getContentResolver().notifyChange(url, null, false);

        int totalChanges = getTotalChanges() - totalChangesBefore;
        Log.i(TAG, "Deleted " + totalChanges + " total rows from database");

        PreferencesUtils.addTotalRowsDeleted(totalChanges);
        int totalRowsDeleted = PreferencesUtils.getTotalRowsDeleted();
        if (totalRowsDeleted > TOTAL_DELETED_ROWS_VACUUM_THRESHOLD) {
            Log.i(TAG, "TotalRowsDeleted " + totalRowsDeleted + ", starting to vacuum the database.");
            db.execSQL("VACUUM");
            PreferencesUtils.resetTotalRowsDeleted();
        }

        return deletedRowsFromTable;
    }

    private int getTotalChanges() {
        int totalCount;
        try (Cursor cursor = db.rawQuery("SELECT total_changes()", null)) {
            cursor.moveToNext();
            totalCount = cursor.getInt(0);
        }
        return totalCount;
    }

    @Override
    public String getType(@NonNull Uri url) {
        return switch (getUrlType(url)) {
            case TRACKPOINTS -> TrackPointsColumns.CONTENT_TYPE;
            case TRACKPOINTS_BY_ID, TRACKPOINTS_BY_TRACKID -> TrackPointsColumns.CONTENT_ITEMTYPE;
            case TRACKS -> TracksColumns.CONTENT_TYPE;
            case TRACKS_BY_ID -> TracksColumns.CONTENT_ITEMTYPE;
            case MARKERS -> MarkerColumns.CONTENT_TYPE;
            case MARKERS_BY_ID, MARKERS_BY_TRACKID -> MarkerColumns.CONTENT_ITEMTYPE;
            default -> throw new IllegalArgumentException("Unknown URL " + url);
        };
    }

    @Override
    public Uri insert(@NonNull Uri url, ContentValues initialValues) {
        if (initialValues == null) {
            initialValues = new ContentValues();
        }
        Uri result;
        try {
            db.beginTransaction();
            result = insertContentValues(url, getUrlType(url), initialValues);
            db.setTransactionSuccessful();
        } finally {
            db.endTransaction();
        }
        getContext().getContentResolver().notifyChange(url, null, false);
        return result;
    }

    @Override
    public int bulkInsert(@NonNull Uri url, @NonNull ContentValues[] valuesBulk) {
        int numInserted;
        try {
            // Use a transaction in order to make the insertions run as a single batch
            db.beginTransaction();

            UrlType urlType = getUrlType(url);
            for (numInserted = 0; numInserted < valuesBulk.length; numInserted++) {
                ContentValues contentValues = valuesBulk[numInserted];
                if (contentValues == null) {
                    contentValues = new ContentValues();
                }
                insertContentValues(url, urlType, contentValues);
            }
            db.setTransactionSuccessful();
        } finally {
            db.endTransaction();
        }
<<<<<<< HEAD
    
        private String[] validateProjection(String[] projection, String tableName) {
            if (projection == null) {
                return null;
            }
        
            // Define allowed columns for each table
            Set<String> allowedColumns;
            switch (tableName) {
                case TrackPointsColumns.TABLE_NAME:
                    allowedColumns = new HashSet<>(Arrays.asList(TrackPointsColumns.ALL_COLUMNS));
                    break;
                case TracksColumns.TABLE_NAME:
                    allowedColumns = new HashSet<>(Arrays.asList(TracksColumns.ALL_COLUMNS));
                    break;
                case MarkerColumns.TABLE_NAME:
                    allowedColumns = new HashSet<>(Arrays.asList(MarkerColumns.ALL_COLUMNS));
                    break;
                default:
                    throw new IllegalArgumentException("Unknown table: " + tableName);
            }
        
            // Filter projection: Allow only known columns
            List<String> filteredProjection = new ArrayList<>();
            for (String column : projection) {
                if (allowedColumns.contains(column)) {
                    filteredProjection.add(column);
                }
            }
        
            return filteredProjection.isEmpty() ? null : filteredProjection.toArray(new String[0]);
        }
        
        @Override
        public Cursor query(@NonNull Uri url, String[] projection, String selection, String[] selectionArgs, String sort) {
            SQLiteQueryBuilder queryBuilder = new SQLiteQueryBuilder();
            String sortOrder = null;
            switch (getUrlType(url)) {
                case TRACKPOINTS: {
                    queryBuilder.setTables(TrackPointsColumns.TABLE_NAME);
                    sortOrder = sort != null ? sort : TrackPointsColumns.DEFAULT_SORT_ORDER;
                    break;
                }
                case TRACKPOINTS_BY_ID: {
                    queryBuilder.setTables(TrackPointsColumns.TABLE_NAME);
                    queryBuilder.appendWhere(TrackPointsColumns._ID + "= ?");
                    queryBuilder.appendWhereEscapeString(String.valueOf(ContentUris.parseId(url)));
                    break;
                }
                case TRACKPOINTS_BY_TRACKID: {
                    queryBuilder.setTables(TrackPointsColumns.TABLE_NAME);
                    String[] trackIds = ContentProviderUtils.parseTrackIdsFromUri(url);
                    String placeholders = TextUtils.join(",", Collections.nCopies(trackIds.length, "?"));
                    queryBuilder.appendWhere(TrackPointsColumns.TRACKID + " IN (" + placeholders + ")");
                    for(String id : trackIds) {
                        queryBuilder.appendWhereEscapeString(id);
                    }
                    break;
                }
                case TRACKS: {
                    if (projection != null && Arrays.asList(projection).contains(TracksColumns.MARKER_COUNT)) {
                        queryBuilder.setTables(TracksColumns.TABLE_NAME + " LEFT OUTER JOIN (SELECT " + MarkerColumns.TRACKID + " AS markerTrackId, COUNT(*) AS " + TracksColumns.MARKER_COUNT + " FROM " + MarkerColumns.TABLE_NAME + " GROUP BY " + MarkerColumns.TRACKID + ") ON (" + TracksColumns.TABLE_NAME + "." + TracksColumns._ID + "= markerTrackId)");
                    } else {
                        queryBuilder.setTables(TracksColumns.TABLE_NAME);
                    }
                    sortOrder = sort != null ? sort : TracksColumns.DEFAULT_SORT_ORDER;
                    break;
                }
                case TRACKS_BY_ID: {
=======
        getContext().getContentResolver().notifyChange(url, null, false);
        return numInserted;
    }

    @Override
    public Cursor query(@NonNull Uri url, String[] projection, String selection, String[] selectionArgs, String sort) {
        SQLiteQueryBuilder queryBuilder = new SQLiteQueryBuilder();
        String constant = " IN (";
        String sortOrder = null;
        switch (getUrlType(url)) {
            case TRACKPOINTS -> {
                queryBuilder.setTables(TrackPointsColumns.TABLE_NAME);
                sortOrder = sort != null ? sort : TrackPointsColumns.DEFAULT_SORT_ORDER;
            }
            case TRACKPOINTS_BY_ID -> {
                queryBuilder.setTables(TrackPointsColumns.TABLE_NAME);
                queryBuilder.appendWhere(TrackPointsColumns._ID + "=" + ContentUris.parseId(url));
            }
            case TRACKPOINTS_BY_TRACKID -> {
                queryBuilder.setTables(TrackPointsColumns.TABLE_NAME);
                queryBuilder.appendWhere(TrackPointsColumns.TRACKID + constant + TextUtils.join(SQL_LIST_DELIMITER, ContentProviderUtils.parseTrackIdsFromUri(url)) + ")");
            }
            case TRACKS -> {
                if (projection != null && Arrays.asList(projection).contains(TracksColumns.MARKER_COUNT)) {
                    queryBuilder.setTables(TracksColumns.TABLE_NAME + " LEFT OUTER JOIN (SELECT " + MarkerColumns.TRACKID + " AS markerTrackId, COUNT(*) AS " + TracksColumns.MARKER_COUNT + " FROM " + MarkerColumns.TABLE_NAME + " GROUP BY " + MarkerColumns.TRACKID + ") ON (" + TracksColumns.TABLE_NAME + "." + TracksColumns._ID + "= markerTrackId)");
                } else {
>>>>>>> bf258314
                    queryBuilder.setTables(TracksColumns.TABLE_NAME);
                }
                sortOrder = sort != null ? sort : TracksColumns.DEFAULT_SORT_ORDER;
            }
            case TRACKS_BY_ID -> {
                queryBuilder.setTables(TracksColumns.TABLE_NAME);
                queryBuilder.appendWhere(TracksColumns._ID + constant + TextUtils.join(SQL_LIST_DELIMITER, ContentProviderUtils.parseTrackIdsFromUri(url)) + ")");
            }
            case TRACKS_SENSOR_STATS -> {
                long trackId = ContentUris.parseId(url);
                return db.rawQuery(SENSOR_STATS_QUERY, new String[]{String.valueOf(trackId), String.valueOf(trackId)});
            }
            case MARKERS -> {
                queryBuilder.setTables(MarkerColumns.TABLE_NAME);
                sortOrder = sort != null ? sort : MarkerColumns.DEFAULT_SORT_ORDER;
            }
            case MARKERS_BY_ID -> {
                queryBuilder.setTables(MarkerColumns.TABLE_NAME);
                queryBuilder.appendWhere(MarkerColumns._ID + "=" + ContentUris.parseId(url));
            }
            case MARKERS_BY_TRACKID -> {
                queryBuilder.setTables(MarkerColumns.TABLE_NAME);
                queryBuilder.appendWhere(MarkerColumns.TRACKID + constant + TextUtils.join(SQL_LIST_DELIMITER, ContentProviderUtils.parseTrackIdsFromUri(url)) + ")");
            }
            default -> throw new IllegalArgumentException("Unknown url " + url);
        }

        Cursor cursor = queryBuilder.query(db, projection, selection, selectionArgs, null, null, sortOrder);
        cursor.setNotificationUri(getContext().getContentResolver(), url);
        return cursor;

    }

    @Override
    public int update(@NonNull Uri url, ContentValues values, String where, String[] selectionArgs) {
        String table;
        String whereClause = where;
        SQLiteQueryBuilder qb = new SQLiteQueryBuilder();

        switch (getUrlType(url)) {
            case TRACKPOINTS -> table = TrackPointsColumns.TABLE_NAME;
            case TRACKPOINTS_BY_ID -> {
                table = TrackPointsColumns.TABLE_NAME;
                qb.appendWhere(TrackPointsColumns._ID + "=?");
                selectionArgs = appendSelectionArg(selectionArgs, String.valueOf(ContentUris.parseId(url)));
            }
            case TRACKS -> table = TracksColumns.TABLE_NAME;
            case TRACKS_BY_ID -> {
                table = TracksColumns.TABLE_NAME;
                qb.appendWhere(TracksColumns._ID + "=?");
                selectionArgs = appendSelectionArg(selectionArgs, String.valueOf(ContentUris.parseId(url)));
            }
            case MARKERS -> table = MarkerColumns.TABLE_NAME;
            case MARKERS_BY_ID -> {
                table = MarkerColumns.TABLE_NAME;
                qb.appendWhere(MarkerColumns._ID + "=?");
                selectionArgs = appendSelectionArg(selectionArgs, String.valueOf(ContentUris.parseId(url)));
            }
            default -> throw new IllegalArgumentException("Unknown url " + url);
        }
        qb.setTables(table);
        int count;

        try {
            db.beginTransaction();

            count = safeUpdate(db, qb.getTables(),values,whereClause,selectionArgs);
            db.setTransactionSuccessful();
        } finally {
            db.endTransaction();
        }

        getContext().getContentResolver().notifyChange(url, null, false);
        return count;
    }
    private int safeUpdate(SQLiteDatabase db, String table, ContentValues values,
                           String whereClause, String[] selectionArgs) {
        return db.update(table, values, whereClause, selectionArgs);
    }



    private String[] appendSelectionArg(String[] selectionArgs, String id) {
        if (selectionArgs == null) {
            return new String[]{id};
        }
        String[] newArgs = new String[selectionArgs.length + 1];
        System.arraycopy(selectionArgs, 0, newArgs, 0, selectionArgs.length);
        newArgs[selectionArgs.length] = id;
        return newArgs;
    }

    @NonNull
    private UrlType getUrlType(Uri url) {
        UrlType[] urlTypes = UrlType.values();
        int matchIndex = uriMatcher.match(url);
        if (0 <= matchIndex && matchIndex < urlTypes.length) {
            return urlTypes[matchIndex];
        }

        throw new IllegalArgumentException("Unknown URL " + url);
    }

    /**
     * Inserts a content based on the url type.
     *
     * @param url           the content url
     * @param urlType       the url type
     * @param contentValues the content values
     */
    private Uri insertContentValues(Uri url, UrlType urlType, ContentValues contentValues) {
        return switch (urlType) {
            case TRACKPOINTS -> insertTrackPoint(url, contentValues);
            case TRACKS -> insertTrack(url, contentValues);
            case MARKERS -> insertMarker(url, contentValues);
            default -> throw new IllegalArgumentException("Unknown url " + url);
        };
    }

    private Uri insertTrackPoint(Uri url, ContentValues values) {
        boolean hasTime = values.containsKey(TrackPointsColumns.TIME);
        if (!hasTime) {
            throw new IllegalArgumentException("Latitude, longitude, and time values are required.");
        }
        long rowId = db.insert(TrackPointsColumns.TABLE_NAME, TrackPointsColumns._ID, values);
        if (rowId >= 0) {
            return ContentUris.appendId(TrackPointsColumns.CONTENT_URI_BY_ID.buildUpon(), rowId).build();
        }
        throw new SQLiteException("Failed to insert a track point " + url);

    }

    private Uri insertTrack(Uri url, ContentValues contentValues) {
        long rowId = db.insert(TracksColumns.TABLE_NAME, TracksColumns._ID, contentValues);
        if (rowId >= 0) {
            return ContentUris.appendId(TracksColumns.CONTENT_URI.buildUpon(), rowId).build();
        }
        throw new SQLException("Failed to insert a track " + url);
    }

    private Uri insertMarker(Uri url, ContentValues contentValues) {
        long rowId = db.insert(MarkerColumns.TABLE_NAME, MarkerColumns._ID, contentValues);
        if (rowId >= 0) {
            return ContentUris.appendId(MarkerColumns.CONTENT_URI.buildUpon(), rowId).build();
        }
        throw new SQLException("Failed to insert a marker " + url);
    }

    @VisibleForTesting
    enum UrlType {
        TRACKPOINTS,
        TRACKPOINTS_BY_ID,
        TRACKPOINTS_BY_TRACKID,
        TRACKS,
        TRACKS_BY_ID,
        TRACKS_SENSOR_STATS,
        MARKERS,
        MARKERS_BY_ID,
        MARKERS_BY_TRACKID
    }
}<|MERGE_RESOLUTION|>--- conflicted
+++ resolved
@@ -121,120 +121,122 @@
         return onCreate(getContext());
     }
 
-    /**
-     * Helper method to make onCreate is testable.
-     *
-     * @param context context to creates database
-     * @return true means run successfully
-     */
-    @VisibleForTesting
-    boolean onCreate(Context context) {
-        CustomSQLiteOpenHelper databaseHelper = new CustomSQLiteOpenHelper(context);
-        try {
-            db = databaseHelper.getWritableDatabase();
-            // Necessary to enable cascade deletion from Track to TrackPoints and Markers
-            db.setForeignKeyConstraintsEnabled(true);
-        } catch (SQLiteException e) {
-            Log.e(TAG, "Unable to open database for writing.", e);
-        }
-        return db != null;
-    }
-
-    @Override
-    public int delete(@NonNull Uri url, String where, String[] selectionArgs) {
-        String table = switch (getUrlType(url)) {
-            case TRACKPOINTS -> TrackPointsColumns.TABLE_NAME;
-            case TRACKS -> TracksColumns.TABLE_NAME;
-            case MARKERS -> MarkerColumns.TABLE_NAME;
-            default -> throw new IllegalArgumentException("Unknown URL " + url);
-        };
-
-        Log.w(TAG, "Deleting from table " + table);
-        int totalChangesBefore = getTotalChanges();
-        int deletedRowsFromTable;
-        try {
-            db.beginTransaction();
-            deletedRowsFromTable = db.delete(table, where, selectionArgs);
-            Log.i(TAG, "Deleted " + deletedRowsFromTable + " rows of table " + table);
-            db.setTransactionSuccessful();
-        } finally {
-            db.endTransaction();
-        }
-        getContext().getContentResolver().notifyChange(url, null, false);
-
-        int totalChanges = getTotalChanges() - totalChangesBefore;
-        Log.i(TAG, "Deleted " + totalChanges + " total rows from database");
-
-        PreferencesUtils.addTotalRowsDeleted(totalChanges);
-        int totalRowsDeleted = PreferencesUtils.getTotalRowsDeleted();
-        if (totalRowsDeleted > TOTAL_DELETED_ROWS_VACUUM_THRESHOLD) {
-            Log.i(TAG, "TotalRowsDeleted " + totalRowsDeleted + ", starting to vacuum the database.");
-            db.execSQL("VACUUM");
-            PreferencesUtils.resetTotalRowsDeleted();
-        }
-
-        return deletedRowsFromTable;
-    }
-
-    private int getTotalChanges() {
-        int totalCount;
-        try (Cursor cursor = db.rawQuery("SELECT total_changes()", null)) {
-            cursor.moveToNext();
-            totalCount = cursor.getInt(0);
-        }
-        return totalCount;
-    }
-
-    @Override
-    public String getType(@NonNull Uri url) {
-        return switch (getUrlType(url)) {
-            case TRACKPOINTS -> TrackPointsColumns.CONTENT_TYPE;
-            case TRACKPOINTS_BY_ID, TRACKPOINTS_BY_TRACKID -> TrackPointsColumns.CONTENT_ITEMTYPE;
-            case TRACKS -> TracksColumns.CONTENT_TYPE;
-            case TRACKS_BY_ID -> TracksColumns.CONTENT_ITEMTYPE;
-            case MARKERS -> MarkerColumns.CONTENT_TYPE;
-            case MARKERS_BY_ID, MARKERS_BY_TRACKID -> MarkerColumns.CONTENT_ITEMTYPE;
-            default -> throw new IllegalArgumentException("Unknown URL " + url);
-        };
-    }
-
-    @Override
-    public Uri insert(@NonNull Uri url, ContentValues initialValues) {
-        if (initialValues == null) {
-            initialValues = new ContentValues();
-        }
-        Uri result;
-        try {
-            db.beginTransaction();
-            result = insertContentValues(url, getUrlType(url), initialValues);
-            db.setTransactionSuccessful();
-        } finally {
-            db.endTransaction();
-        }
-        getContext().getContentResolver().notifyChange(url, null, false);
-        return result;
-    }
-
-    @Override
-    public int bulkInsert(@NonNull Uri url, @NonNull ContentValues[] valuesBulk) {
-        int numInserted;
-        try {
-            // Use a transaction in order to make the insertions run as a single batch
-            db.beginTransaction();
-
-            UrlType urlType = getUrlType(url);
-            for (numInserted = 0; numInserted < valuesBulk.length; numInserted++) {
-                ContentValues contentValues = valuesBulk[numInserted];
-                if (contentValues == null) {
-                    contentValues = new ContentValues();
-                }
-                insertContentValues(url, urlType, contentValues);
-            }
-            db.setTransactionSuccessful();
-        } finally {
-            db.endTransaction();
-        }
-<<<<<<< HEAD
+        /**
+         * Helper method to make onCreate is testable.
+         *
+         * @param context context to creates database
+         * @return true means run successfully
+         */
+        @VisibleForTesting
+        boolean onCreate(Context context) {
+            CustomSQLiteOpenHelper databaseHelper = new CustomSQLiteOpenHelper(context);
+            try {
+                db = databaseHelper.getWritableDatabase();
+                // Necessary to enable cascade deletion from Track to TrackPoints and Markers
+                db.setForeignKeyConstraintsEnabled(true);
+            } catch (SQLiteException e) {
+                Log.e(TAG, "Unable to open database for writing.", e);
+            }
+            return db != null;
+        }
+    
+        @Override
+        public int delete(@NonNull Uri url, String where, String[] selectionArgs) {
+            String table = switch (getUrlType(url)) {
+                case TRACKPOINTS -> TrackPointsColumns.TABLE_NAME;
+                case TRACKS -> TracksColumns.TABLE_NAME;
+                case MARKERS -> MarkerColumns.TABLE_NAME;
+                default -> throw new IllegalArgumentException("Unknown URL " + url);
+            };
+    
+            Log.w(TAG, "Deleting from table " + table);
+            int totalChangesBefore = getTotalChanges();
+            int deletedRowsFromTable;
+            try {
+                db.beginTransaction();
+                deletedRowsFromTable = db.delete(table, where, selectionArgs);
+                Log.i(TAG, "Deleted " + deletedRowsFromTable + " rows of table " + table);
+                db.setTransactionSuccessful();
+            } finally {
+                db.endTransaction();
+            }
+            getContext().getContentResolver().notifyChange(url, null, false);
+    
+            int totalChanges = getTotalChanges() - totalChangesBefore;
+            Log.i(TAG, "Deleted " + totalChanges + " total rows from database");
+    
+            PreferencesUtils.addTotalRowsDeleted(totalChanges);
+            int totalRowsDeleted = PreferencesUtils.getTotalRowsDeleted();
+            if (totalRowsDeleted > TOTAL_DELETED_ROWS_VACUUM_THRESHOLD) {
+                Log.i(TAG, "TotalRowsDeleted " + totalRowsDeleted + ", starting to vacuum the database.");
+                db.execSQL("VACUUM");
+                PreferencesUtils.resetTotalRowsDeleted();
+            }
+    
+            return deletedRowsFromTable;
+        }
+    
+        private int getTotalChanges() {
+            int totalCount;
+            try (Cursor cursor = db.rawQuery("SELECT total_changes()", null)) {
+                cursor.moveToNext();
+                totalCount = cursor.getInt(0);
+            }
+            return totalCount;
+        }
+    
+        @Override
+        public String getType(@NonNull Uri url) {
+            return switch (getUrlType(url)) {
+                case TRACKPOINTS -> TrackPointsColumns.CONTENT_TYPE;
+                case TRACKPOINTS_BY_ID, TRACKPOINTS_BY_TRACKID -> TrackPointsColumns.CONTENT_ITEMTYPE;
+                case TRACKS -> TracksColumns.CONTENT_TYPE;
+                case TRACKS_BY_ID -> TracksColumns.CONTENT_ITEMTYPE;
+                case MARKERS -> MarkerColumns.CONTENT_TYPE;
+                case MARKERS_BY_ID, MARKERS_BY_TRACKID -> MarkerColumns.CONTENT_ITEMTYPE;
+                default -> throw new IllegalArgumentException("Unknown URL " + url);
+            };
+        }
+    
+        @Override
+        public Uri insert(@NonNull Uri url, ContentValues initialValues) {
+            if (initialValues == null) {
+                initialValues = new ContentValues();
+            }
+            Uri result;
+            try {
+                db.beginTransaction();
+                result = insertContentValues(url, getUrlType(url), initialValues);
+                db.setTransactionSuccessful();
+            } finally {
+                db.endTransaction();
+            }
+            getContext().getContentResolver().notifyChange(url, null, false);
+            return result;
+        }
+    
+        @Override
+        public int bulkInsert(@NonNull Uri url, @NonNull ContentValues[] valuesBulk) {
+            int numInserted;
+            try {
+                // Use a transaction in order to make the insertions run as a single batch
+                db.beginTransaction();
+    
+                UrlType urlType = getUrlType(url);
+                for (numInserted = 0; numInserted < valuesBulk.length; numInserted++) {
+                    ContentValues contentValues = valuesBulk[numInserted];
+                    if (contentValues == null) {
+                        contentValues = new ContentValues();
+                    }
+                    insertContentValues(url, urlType, contentValues);
+                }
+                db.setTransactionSuccessful();
+            } finally {
+                db.endTransaction();
+            }
+            getContext().getContentResolver().notifyChange(url, null, false);
+            return numInserted;
+        }
     
         private String[] validateProjection(String[] projection, String tableName) {
             if (projection == null) {
@@ -304,66 +306,47 @@
                     break;
                 }
                 case TRACKS_BY_ID: {
-=======
-        getContext().getContentResolver().notifyChange(url, null, false);
-        return numInserted;
-    }
-
-    @Override
-    public Cursor query(@NonNull Uri url, String[] projection, String selection, String[] selectionArgs, String sort) {
-        SQLiteQueryBuilder queryBuilder = new SQLiteQueryBuilder();
-        String constant = " IN (";
-        String sortOrder = null;
-        switch (getUrlType(url)) {
-            case TRACKPOINTS -> {
-                queryBuilder.setTables(TrackPointsColumns.TABLE_NAME);
-                sortOrder = sort != null ? sort : TrackPointsColumns.DEFAULT_SORT_ORDER;
-            }
-            case TRACKPOINTS_BY_ID -> {
-                queryBuilder.setTables(TrackPointsColumns.TABLE_NAME);
-                queryBuilder.appendWhere(TrackPointsColumns._ID + "=" + ContentUris.parseId(url));
-            }
-            case TRACKPOINTS_BY_TRACKID -> {
-                queryBuilder.setTables(TrackPointsColumns.TABLE_NAME);
-                queryBuilder.appendWhere(TrackPointsColumns.TRACKID + constant + TextUtils.join(SQL_LIST_DELIMITER, ContentProviderUtils.parseTrackIdsFromUri(url)) + ")");
-            }
-            case TRACKS -> {
-                if (projection != null && Arrays.asList(projection).contains(TracksColumns.MARKER_COUNT)) {
-                    queryBuilder.setTables(TracksColumns.TABLE_NAME + " LEFT OUTER JOIN (SELECT " + MarkerColumns.TRACKID + " AS markerTrackId, COUNT(*) AS " + TracksColumns.MARKER_COUNT + " FROM " + MarkerColumns.TABLE_NAME + " GROUP BY " + MarkerColumns.TRACKID + ") ON (" + TracksColumns.TABLE_NAME + "." + TracksColumns._ID + "= markerTrackId)");
-                } else {
->>>>>>> bf258314
                     queryBuilder.setTables(TracksColumns.TABLE_NAME);
-                }
-                sortOrder = sort != null ? sort : TracksColumns.DEFAULT_SORT_ORDER;
-            }
-            case TRACKS_BY_ID -> {
-                queryBuilder.setTables(TracksColumns.TABLE_NAME);
-                queryBuilder.appendWhere(TracksColumns._ID + constant + TextUtils.join(SQL_LIST_DELIMITER, ContentProviderUtils.parseTrackIdsFromUri(url)) + ")");
-            }
-            case TRACKS_SENSOR_STATS -> {
-                long trackId = ContentUris.parseId(url);
-                return db.rawQuery(SENSOR_STATS_QUERY, new String[]{String.valueOf(trackId), String.valueOf(trackId)});
-            }
-            case MARKERS -> {
-                queryBuilder.setTables(MarkerColumns.TABLE_NAME);
-                sortOrder = sort != null ? sort : MarkerColumns.DEFAULT_SORT_ORDER;
-            }
-            case MARKERS_BY_ID -> {
-                queryBuilder.setTables(MarkerColumns.TABLE_NAME);
-                queryBuilder.appendWhere(MarkerColumns._ID + "=" + ContentUris.parseId(url));
-            }
-            case MARKERS_BY_TRACKID -> {
-                queryBuilder.setTables(MarkerColumns.TABLE_NAME);
-                queryBuilder.appendWhere(MarkerColumns.TRACKID + constant + TextUtils.join(SQL_LIST_DELIMITER, ContentProviderUtils.parseTrackIdsFromUri(url)) + ")");
-            }
-            default -> throw new IllegalArgumentException("Unknown url " + url);
-        }
-
-        Cursor cursor = queryBuilder.query(db, projection, selection, selectionArgs, null, null, sortOrder);
-        cursor.setNotificationUri(getContext().getContentResolver(), url);
-        return cursor;
-
-    }
+                    String[] trackIds = ContentProviderUtils.parseTrackIdsFromUri(url);
+                    String placeholders = TextUtils.join(",", Collections.nCopies(trackIds.length, "?"));
+                    queryBuilder.appendWhere(TracksColumns._ID + " IN (" + placeholders + ")");
+                    for (String id : trackIds) {
+                        queryBuilder.appendWhereEscapeString(id);
+                    }
+                    break;
+                }
+                case TRACKS_SENSOR_STATS: {
+                    long trackId = ContentUris.parseId(url);
+                    return db.rawQuery(SENSOR_STATS_QUERY, new String[]{String.valueOf(trackId), String.valueOf(trackId)});
+                }
+                case MARKERS: {
+                    queryBuilder.setTables(MarkerColumns.TABLE_NAME);
+                    sortOrder = sort != null ? sort : MarkerColumns.DEFAULT_SORT_ORDER;
+                    break;
+                }
+                case MARKERS_BY_ID: {
+                    queryBuilder.setTables(MarkerColumns.TABLE_NAME);
+                    queryBuilder.appendWhere(MarkerColumns._ID + "= ?");
+                    queryBuilder.appendWhereEscapeString(String.valueOf(ContentUris.parseId(url)));
+                    break;
+                }
+                case MARKERS_BY_TRACKID: {
+                    queryBuilder.setTables(MarkerColumns.TABLE_NAME);
+                    trackIds = ContentProviderUtils.parseTrackIdsFromUri(url);
+                    placeholders = TextUtils.join(",", Collections.nCopies(trackIds.length, "?"));
+                    queryBuilder.appendWhere(MarkerColumns.TRACKID + " IN (" + placeholders + ")");
+                    for (String id : trackIds) {
+                        queryBuilder.appendWhereEscapeString(id);
+                    }
+                    break;
+                }
+                default -> throw new IllegalArgumentException("Unknown url " + url);
+            }
+            String[] safeProjection = validateProjection(projection, queryBuilder.getTables());
+            Cursor cursor = queryBuilder.query(db, safeProjection, selection, selectionArgs, null, null, sortOrder);
+            cursor.setNotificationUri(getContext().getContentResolver(), url);
+            return cursor;
+        }
 
     @Override
     public int update(@NonNull Uri url, ContentValues values, String where, String[] selectionArgs) {
