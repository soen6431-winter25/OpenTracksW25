--- conflicted
+++ resolved
@@ -396,17 +396,6 @@
             }
             throw new SQLException("Failed to insert a marker " + url);
         }
-<<<<<<< HEAD
-        throw new SQLException("Failed to insert a track " + url);
-    }
-
-    private Uri insertMarker(Uri url, ContentValues contentValues) {
-
-        long rowId = db.insert(MarkerColumns.TABLE_NAME, MarkerColumns._ID, contentValues);
-
-        if (rowId >= 0) {
-            return ContentUris.appendId(MarkerColumns.CONTENT_URI.buildUpon(), rowId).build();
-=======
     
         @VisibleForTesting
         enum UrlType {
@@ -419,6 +408,5 @@
             MARKERS,
             MARKERS_BY_ID,
             MARKERS_BY_TRACKID
->>>>>>> ffc91479
         }
     }