--- conflicted
+++ resolved
@@ -56,15 +56,13 @@
 
     private static final int TOTAL_DELETED_ROWS_VACUUM_THRESHOLD = 10000;
 
-<<<<<<< HEAD
     private static final String UNKNOWN_URL = "Unknown URL ";
-=======
+
     private static final String COALESCE_MAX = " * (COALESCE(MAX(t.";
 
     private static final String T_TRACKPOINTSCOLUMNS = ") - t.";
 
     private static final String SELECT_TIME_VALUE = ", (SELECT time_value FROM time_select)), t.";
->>>>>>> b775caf7
 
     private final UriMatcher uriMatcher;
 
