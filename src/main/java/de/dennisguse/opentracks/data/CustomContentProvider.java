/*
 * Copyright 2008 Google Inc.
 *
 * Licensed under the Apache License, Version 2.0 (the "License"); you may not
 * use this file except in compliance with the License. You may obtain a copy of
 * the License at
 *
 * http://www.apache.org/licenses/LICENSE-2.0
 *
 * Unless required by applicable law or agreed to in writing, software
 * distributed under the License is distributed on an "AS IS" BASIS, WITHOUT
 * WARRANTIES OR CONDITIONS OF ANY KIND, either express or implied. See the
 * License for the specific language governing permissions and limitations under
 * the License.
 */


package de.dennisguse.opentracks.data;

import android.content.ContentProvider;
import android.content.ContentUris;
import android.content.ContentValues;
import android.content.Context;
import android.content.UriMatcher;
import android.database.Cursor;
import android.database.SQLException;
import android.database.sqlite.SQLiteDatabase;
import android.database.sqlite.SQLiteException;
import android.database.sqlite.SQLiteQueryBuilder;
import android.net.Uri;
import android.text.TextUtils;
import android.util.Log;

import androidx.annotation.NonNull;
import androidx.annotation.VisibleForTesting;

import java.util.Arrays;

import de.dennisguse.opentracks.data.models.TrackPoint;
import de.dennisguse.opentracks.data.tables.MarkerColumns;
import de.dennisguse.opentracks.data.tables.TrackPointsColumns;
import de.dennisguse.opentracks.data.tables.TracksColumns;
import de.dennisguse.opentracks.settings.PreferencesUtils;

/**
 * A {@link ContentProvider} that handles access to track points, tracks, and markers tables.
 * <p>
 * Data consistency is enforced using Foreign Key Constraints within the database incl. cascading deletes.
 *
 * @author Leif Hendrik Wilden
 */
    public class CustomContentProvider extends ContentProvider {
    
        private static final String TAG = CustomContentProvider.class.getSimpleName();
    
        private static final String SQL_LIST_DELIMITER = ",";
    
        private static final int TOTAL_DELETED_ROWS_VACUUM_THRESHOLD = 10000;
    
        private final UriMatcher uriMatcher;
    
        private SQLiteDatabase db;
    
        private static final String TIME_SELECT_CLAUSE = ", (SELECT time_value FROM time_select)), t.";
    
        private static final String COALESCE_MAX = " * (COALESCE(MAX(t.";

        private static final String COALESCE_MAX_TIME_DIFF = ") - t.";
    
        /**
         * The string representing the query that compute sensor stats from trackpoints table.
         * It computes the average for heart rate, cadence and power (duration-based average) and the maximum for heart rate, cadence and power.
         * Finally, it ignores manual pause (SEGMENT_START_MANUAL).
         */
        private final String SENSOR_STATS_QUERY =
                "WITH time_select as " +
                    "(SELECT t1." + TrackPointsColumns.TIME + " * (t1." + TrackPointsColumns.TYPE + " NOT IN (" + TrackPoint.Type.SEGMENT_START_MANUAL.type_db + ")) time_value " +
                    "FROM " + TrackPointsColumns.TABLE_NAME + " t1 " +
                    "WHERE t1." + TrackPointsColumns._ID + " > t." + TrackPointsColumns._ID + " AND t1." + TrackPointsColumns.TRACKID + " = ? ORDER BY _id LIMIT 1) " +
    
                "SELECT " +
                    "SUM(t." + TrackPointsColumns.SENSOR_HEARTRATE + COALESCE_MAX + TrackPointsColumns.TIME + TIME_SELECT_CLAUSE + TrackPointsColumns.TIME + COALESCE_MAX_TIME_DIFF + TrackPointsColumns.TIME + ")) " +
                    "/ " +
                    "SUM(COALESCE(MAX(t." + TrackPointsColumns.TIME + TIME_SELECT_CLAUSE + TrackPointsColumns.TIME + COALESCE_MAX_TIME_DIFF + TrackPointsColumns.TIME + ") " + TrackPointsColumns.ALIAS_AVG_HR + ", " +
    
                    "MAX(t." + TrackPointsColumns.SENSOR_HEARTRATE + ") " + TrackPointsColumns.ALIAS_MAX_HR + ", " +
    
                    "SUM(t." + TrackPointsColumns.SENSOR_CADENCE + COALESCE_MAX + TrackPointsColumns.TIME + TIME_SELECT_CLAUSE + TrackPointsColumns.TIME + COALESCE_MAX_TIME_DIFF + TrackPointsColumns.TIME + ")) " +
                    "/ " +
                    "SUM(COALESCE(MAX(t." + TrackPointsColumns.TIME + TIME_SELECT_CLAUSE + TrackPointsColumns.TIME + COALESCE_MAX_TIME_DIFF + TrackPointsColumns.TIME + ") " + TrackPointsColumns.ALIAS_AVG_CADENCE + ", " +
    
                    "MAX(t." + TrackPointsColumns.SENSOR_CADENCE + ") " + TrackPointsColumns.ALIAS_MAX_CADENCE + ", " +
    
                    "SUM(t." + TrackPointsColumns.SENSOR_POWER + COALESCE_MAX + TrackPointsColumns.TIME + TIME_SELECT_CLAUSE + TrackPointsColumns.TIME + COALESCE_MAX_TIME_DIFF + TrackPointsColumns.TIME + ")) " +
                    "/ " +
                    "SUM(COALESCE(MAX(t." + TrackPointsColumns.TIME + TIME_SELECT_CLAUSE + TrackPointsColumns.TIME + COALESCE_MAX_TIME_DIFF + TrackPointsColumns.TIME + ") " + TrackPointsColumns.ALIAS_AVG_POWER + ", " +
    
                    "MAX(t." + TrackPointsColumns.SENSOR_POWER + ") " + TrackPointsColumns.ALIAS_MAX_POWER + " " +
    
                "FROM " + TrackPointsColumns.TABLE_NAME + " t " +
                "WHERE t." + TrackPointsColumns.TRACKID + " = ? " +
                "AND t." + TrackPointsColumns.TYPE + " NOT IN (" + TrackPoint.Type.SEGMENT_START_MANUAL.type_db + ")";

        public CustomContentProvider() {
            uriMatcher = new UriMatcher(UriMatcher.NO_MATCH);

            // Access the authority via the method
            uriMatcher.addURI(ContentProviderUtils.getAuthorityPackage(), TrackPointsColumns.CONTENT_URI_BY_ID.getPath(), UrlType.TRACKPOINTS.ordinal());
            uriMatcher.addURI(ContentProviderUtils.getAuthorityPackage(), TrackPointsColumns.CONTENT_URI_BY_ID.getPath() + "/#", UrlType.TRACKPOINTS_BY_ID.ordinal());
            uriMatcher.addURI(ContentProviderUtils.getAuthorityPackage(), TrackPointsColumns.CONTENT_URI_BY_TRACKID.getPath() + "/*", UrlType.TRACKPOINTS_BY_TRACKID.ordinal());
            uriMatcher.addURI(ContentProviderUtils.getAuthorityPackage(), TracksColumns.CONTENT_URI.getPath(), UrlType.TRACKS.ordinal());
            uriMatcher.addURI(ContentProviderUtils.getAuthorityPackage(), TracksColumns.CONTENT_URI_SENSOR_STATS.getPath() + "/#", UrlType.TRACKS_SENSOR_STATS.ordinal());
            uriMatcher.addURI(ContentProviderUtils.getAuthorityPackage(), TracksColumns.CONTENT_URI.getPath() + "/*", UrlType.TRACKS_BY_ID.ordinal());
            uriMatcher.addURI(ContentProviderUtils.getAuthorityPackage(), MarkerColumns.CONTENT_URI.getPath(), UrlType.MARKERS.ordinal());
            uriMatcher.addURI(ContentProviderUtils.getAuthorityPackage(), MarkerColumns.CONTENT_URI.getPath() + "/#", UrlType.MARKERS_BY_ID.ordinal());
            uriMatcher.addURI(ContentProviderUtils.getAuthorityPackage(), MarkerColumns.CONTENT_URI_BY_TRACKID.getPath() + "/*", UrlType.MARKERS_BY_TRACKID.ordinal());
        }
    
        @Override
        public boolean onCreate() {
            return onCreate(getContext());
        }

        /**
         * Helper method to make onCreate is testable.
         *
         * @param context context to creates database
         * @return true means run successfully
         */
        @VisibleForTesting
        boolean onCreate(Context context) {
            CustomSQLiteOpenHelper databaseHelper = new CustomSQLiteOpenHelper(context);
            try {
                db = databaseHelper.getWritableDatabase();
                // Necessary to enable cascade deletion from Track to TrackPoints and Markers
                db.setForeignKeyConstraintsEnabled(true);
            } catch (SQLiteException e) {
                Log.e(TAG, "Unable to open database for writing.", e);
            }
            return db != null;
        }
    
        @Override
        public int delete(@NonNull Uri url, String where, String[] selectionArgs) {
            String table = switch (getUrlType(url)) {
                case TRACKPOINTS -> TrackPointsColumns.TABLE_NAME;
                case TRACKS -> TracksColumns.TABLE_NAME;
                case MARKERS -> MarkerColumns.TABLE_NAME;
                default -> throw new IllegalArgumentException("Unknown URL " + url);
            };
    
            Log.w(TAG, "Deleting from table " + table);
            int totalChangesBefore = getTotalChanges();
            int deletedRowsFromTable;
            try {
                db.beginTransaction();
                deletedRowsFromTable = db.delete(table, where, selectionArgs);
                Log.i(TAG, "Deleted " + deletedRowsFromTable + " rows of table " + table);
                db.setTransactionSuccessful();
            } finally {
                db.endTransaction();
            }
            getContext().getContentResolver().notifyChange(url, null, false);
    
            int totalChanges = getTotalChanges() - totalChangesBefore;
            Log.i(TAG, "Deleted " + totalChanges + " total rows from database");
    
            PreferencesUtils.addTotalRowsDeleted(totalChanges);
            int totalRowsDeleted = PreferencesUtils.getTotalRowsDeleted();
            if (totalRowsDeleted > TOTAL_DELETED_ROWS_VACUUM_THRESHOLD) {
                Log.i(TAG, "TotalRowsDeleted " + totalRowsDeleted + ", starting to vacuum the database.");
                db.execSQL("VACUUM");
                PreferencesUtils.resetTotalRowsDeleted();
            }
    
            return deletedRowsFromTable;
        }
    
        private int getTotalChanges() {
            int totalCount;
            try (Cursor cursor = db.rawQuery("SELECT total_changes()", null)) {
                cursor.moveToNext();
                totalCount = cursor.getInt(0);
            }
            return totalCount;
        }
    
        @Override
        public String getType(@NonNull Uri url) {
            return switch (getUrlType(url)) {
                case TRACKPOINTS -> TrackPointsColumns.CONTENT_TYPE;
                case TRACKPOINTS_BY_ID, TRACKPOINTS_BY_TRACKID -> TrackPointsColumns.CONTENT_ITEMTYPE;
                case TRACKS -> TracksColumns.CONTENT_TYPE;
                case TRACKS_BY_ID -> TracksColumns.CONTENT_ITEMTYPE;
                case MARKERS -> MarkerColumns.CONTENT_TYPE;
                case MARKERS_BY_ID, MARKERS_BY_TRACKID -> MarkerColumns.CONTENT_ITEMTYPE;
                default -> throw new IllegalArgumentException("Unknown URL " + url);
            };
        }
    
        @Override
        public Uri insert(@NonNull Uri url, ContentValues initialValues) {
            if (initialValues == null) {
                initialValues = new ContentValues();
            }
            Uri result;
            try {
                db.beginTransaction();
                result = insertContentValues(url, getUrlType(url), initialValues);
                db.setTransactionSuccessful();
            } finally {
                db.endTransaction();
            }
            getContext().getContentResolver().notifyChange(url, null, false);
            return result;
        }
    
        @Override
        public int bulkInsert(@NonNull Uri url, @NonNull ContentValues[] valuesBulk) {
            int numInserted;
            try {
                // Use a transaction in order to make the insertions run as a single batch
                db.beginTransaction();
    
                UrlType urlType = getUrlType(url);
                for (numInserted = 0; numInserted < valuesBulk.length; numInserted++) {
                    ContentValues contentValues = valuesBulk[numInserted];
                    if (contentValues == null) {
                        contentValues = new ContentValues();
                    }
                    insertContentValues(url, urlType, contentValues);
                }
                db.setTransactionSuccessful();
            } finally {
                db.endTransaction();
            }
            getContext().getContentResolver().notifyChange(url, null, false);
            return numInserted;
        }
    
        @Override
        public Cursor query(@NonNull Uri url, String[] projection, String selection, String[] selectionArgs, String sort) {
            SQLiteQueryBuilder queryBuilder = new SQLiteQueryBuilder();
            String constant = " IN (";
            String sortOrder = null;
            switch (getUrlType(url)) {
                case TRACKPOINTS: {
                    queryBuilder.setTables(TrackPointsColumns.TABLE_NAME);
                    sortOrder = sort != null ? sort : TrackPointsColumns.DEFAULT_SORT_ORDER;
                    break;
                }
                case TRACKPOINTS_BY_ID: {
                    queryBuilder.setTables(TrackPointsColumns.TABLE_NAME);
                    queryBuilder.appendWhere(TrackPointsColumns._ID + "= ?");
                    queryBuilder.appendWhereEscapeString(String.valueOf(ContentUris.parseId(url)));
                    break;
                }
                case TRACKPOINTS_BY_TRACKID: {
                    queryBuilder.setTables(TrackPointsColumns.TABLE_NAME);
<<<<<<< HEAD
                    queryBuilder.appendWhere(TrackPointsColumns.TRACKID + constant + TextUtils.join(SQL_LIST_DELIMITER, ContentProviderUtils.parseTrackIdsFromUri(url)) + ")");
=======
                    String[] trackIds = ContentProviderUtils.parseTrackIdsFromUri(url);
                    String placeholders = TextUtils.join(",", Collections.nCopies(trackIds.length, "?"));
                    queryBuilder.appendWhere(TrackPointsColumns.TRACKID + " IN (" + placeholders + ")");
                    for(String id : trackIds) {
                        queryBuilder.appendWhereEscapeString(id);
                    }
                    break;
>>>>>>> da57796a
                }
                case TRACKS: {
                    if (projection != null && Arrays.asList(projection).contains(TracksColumns.MARKER_COUNT)) {
                        queryBuilder.setTables(TracksColumns.TABLE_NAME + " LEFT OUTER JOIN (SELECT " + MarkerColumns.TRACKID + " AS markerTrackId, COUNT(*) AS " + TracksColumns.MARKER_COUNT + " FROM " + MarkerColumns.TABLE_NAME + " GROUP BY " + MarkerColumns.TRACKID + ") ON (" + TracksColumns.TABLE_NAME + "." + TracksColumns._ID + "= markerTrackId)");
                    } else {
                        queryBuilder.setTables(TracksColumns.TABLE_NAME);
                    }
                    sortOrder = sort != null ? sort : TracksColumns.DEFAULT_SORT_ORDER;
                    break;
                }
                case TRACKS_BY_ID: {
                    queryBuilder.setTables(TracksColumns.TABLE_NAME);
<<<<<<< HEAD
                    queryBuilder.appendWhere(TracksColumns._ID + constant + TextUtils.join(SQL_LIST_DELIMITER, ContentProviderUtils.parseTrackIdsFromUri(url)) + ")");
=======
                    String[] trackIds = ContentProviderUtils.parseTrackIdsFromUri(url);
                    String placeholders = TextUtils.join(",", Collections.nCopies(trackIds.length, "?"));
                    queryBuilder.appendWhere(TracksColumns._ID + " IN (" + placeholders + ")");
                    for (String id : trackIds) {
                        queryBuilder.appendWhereEscapeString(id);
                    }
                    break;
>>>>>>> da57796a
                }
                case TRACKS_SENSOR_STATS: {
                    long trackId = ContentUris.parseId(url);
                    return db.rawQuery(SENSOR_STATS_QUERY, new String[]{String.valueOf(trackId), String.valueOf(trackId)});
                }
                case MARKERS: {
                    queryBuilder.setTables(MarkerColumns.TABLE_NAME);
                    sortOrder = sort != null ? sort : MarkerColumns.DEFAULT_SORT_ORDER;
                    break;
                }
                case MARKERS_BY_ID: {
                    queryBuilder.setTables(MarkerColumns.TABLE_NAME);
                    queryBuilder.appendWhere(MarkerColumns._ID + "= ?");
                    queryBuilder.appendWhereEscapeString(String.valueOf(ContentUris.parseId(url)));
                    break;
                }
                case MARKERS_BY_TRACKID: {
                    queryBuilder.setTables(MarkerColumns.TABLE_NAME);
<<<<<<< HEAD
                    queryBuilder.appendWhere(MarkerColumns.TRACKID + constant + TextUtils.join(SQL_LIST_DELIMITER, ContentProviderUtils.parseTrackIdsFromUri(url)) + ")");
=======
                    trackIds = ContentProviderUtils.parseTrackIdsFromUri(url);
                    placeholders = TextUtils.join(",", Collections.nCopies(trackIds.length, "?"));
                    queryBuilder.appendWhere(MarkerColumns.TRACKID + " IN (" + placeholders + ")");
                    for (String id : trackIds) {
                        queryBuilder.appendWhereEscapeString(id);
                    }
                    break;
>>>>>>> da57796a
                }
                default -> throw new IllegalArgumentException("Unknown url " + url);
            }
            String[] safeProjection = validateProjection(projection, queryBuilder.getTables());
            Cursor cursor = queryBuilder.query(db, safeProjection, selection, selectionArgs, null, null, sortOrder);
            cursor.setNotificationUri(getContext().getContentResolver(), url);
            return cursor;
        }

    @Override
    public int update(@NonNull Uri url, ContentValues values, String where, String[] selectionArgs) {
        String table;
        String whereClause = where;
        SQLiteQueryBuilder qb = new SQLiteQueryBuilder();

        switch (getUrlType(url)) {
            case TRACKPOINTS -> table = TrackPointsColumns.TABLE_NAME;
            case TRACKPOINTS_BY_ID -> {
                table = TrackPointsColumns.TABLE_NAME;
                qb.appendWhere(TrackPointsColumns._ID + "=?");
                selectionArgs = appendSelectionArg(selectionArgs, String.valueOf(ContentUris.parseId(url)));
            }
            case TRACKS -> table = TracksColumns.TABLE_NAME;
            case TRACKS_BY_ID -> {
                table = TracksColumns.TABLE_NAME;
                qb.appendWhere(TracksColumns._ID + "=?");
                selectionArgs = appendSelectionArg(selectionArgs, String.valueOf(ContentUris.parseId(url)));
            }
            case MARKERS -> table = MarkerColumns.TABLE_NAME;
            case MARKERS_BY_ID -> {
                table = MarkerColumns.TABLE_NAME;
                qb.appendWhere(MarkerColumns._ID + "=?");
                selectionArgs = appendSelectionArg(selectionArgs, String.valueOf(ContentUris.parseId(url)));
            }
            default -> throw new IllegalArgumentException("Unknown url " + url);
        }
        qb.setTables(table);
        int count;

        try {
            db.beginTransaction();

            count = safeUpdate(db, qb.getTables(),values,whereClause,selectionArgs);
            db.setTransactionSuccessful();
        } finally {
            db.endTransaction();
        }

        getContext().getContentResolver().notifyChange(url, null, false);
        return count;
    }
    private int safeUpdate(SQLiteDatabase db, String table, ContentValues values,
                           String whereClause, String[] selectionArgs) {
            return db.update(table, values, whereClause, selectionArgs);
    }



    private String[] appendSelectionArg(String[] selectionArgs, String id) {
        if (selectionArgs == null) {
            return new String[]{id};
        }
        String[] newArgs = new String[selectionArgs.length + 1];
        System.arraycopy(selectionArgs, 0, newArgs, 0, selectionArgs.length);
        newArgs[selectionArgs.length] = id;
        return newArgs;
    }
    
        @NonNull
        private UrlType getUrlType(Uri url) {
            UrlType[] urlTypes = UrlType.values();
            int matchIndex = uriMatcher.match(url);
            if (0 <= matchIndex && matchIndex < urlTypes.length) {
                return urlTypes[matchIndex];
            }
    
            throw new IllegalArgumentException("Unknown URL " + url);
        }
    
        /**
         * Inserts a content based on the url type.
         *
         * @param url           the content url
         * @param urlType       the url type
         * @param contentValues the content values
         */
        private Uri insertContentValues(Uri url, UrlType urlType, ContentValues contentValues) {
            return switch (urlType) {
                case TRACKPOINTS -> insertTrackPoint(url, contentValues);
                case TRACKS -> insertTrack(url, contentValues);
                case MARKERS -> insertMarker(url, contentValues);
                default -> throw new IllegalArgumentException("Unknown url " + url);
            };
        }
    
        private Uri insertTrackPoint(Uri url, ContentValues values) {
            boolean hasTime = values.containsKey(TrackPointsColumns.TIME);
            if (!hasTime) {
                throw new IllegalArgumentException("Latitude, longitude, and time values are required.");
            }
            long rowId = db.insert(TrackPointsColumns.TABLE_NAME, TrackPointsColumns._ID, values);
            if (rowId >= 0) {
                return ContentUris.appendId(TrackPointsColumns.CONTENT_URI_BY_ID.buildUpon(), rowId).build();
            }
            throw new SQLiteException("Failed to insert a track point " + url);

        }
    
        private Uri insertTrack(Uri url, ContentValues contentValues) {
            long rowId = db.insert(TracksColumns.TABLE_NAME, TracksColumns._ID, contentValues);
            if (rowId >= 0) {
                return ContentUris.appendId(TracksColumns.CONTENT_URI.buildUpon(), rowId).build();
            }
            throw new SQLException("Failed to insert a track " + url);
        }
    
        private Uri insertMarker(Uri url, ContentValues contentValues) {
            long rowId = db.insert(MarkerColumns.TABLE_NAME, MarkerColumns._ID, contentValues);
            if (rowId >= 0) {
                return ContentUris.appendId(MarkerColumns.CONTENT_URI.buildUpon(), rowId).build();
            }
            throw new SQLException("Failed to insert a marker " + url);
        }
    
        @VisibleForTesting
        enum UrlType {
            TRACKPOINTS,
            TRACKPOINTS_BY_ID,
            TRACKPOINTS_BY_TRACKID,
            TRACKS,
            TRACKS_BY_ID,
            TRACKS_SENSOR_STATS,
            MARKERS,
            MARKERS_BY_ID,
            MARKERS_BY_TRACKID
        }
    }<|MERGE_RESOLUTION|>--- conflicted
+++ resolved
@@ -255,19 +255,9 @@
                     queryBuilder.appendWhereEscapeString(String.valueOf(ContentUris.parseId(url)));
                     break;
                 }
-                case TRACKPOINTS_BY_TRACKID: {
+                case TRACKPOINTS_BY_TRACKID -> {
                     queryBuilder.setTables(TrackPointsColumns.TABLE_NAME);
-<<<<<<< HEAD
                     queryBuilder.appendWhere(TrackPointsColumns.TRACKID + constant + TextUtils.join(SQL_LIST_DELIMITER, ContentProviderUtils.parseTrackIdsFromUri(url)) + ")");
-=======
-                    String[] trackIds = ContentProviderUtils.parseTrackIdsFromUri(url);
-                    String placeholders = TextUtils.join(",", Collections.nCopies(trackIds.length, "?"));
-                    queryBuilder.appendWhere(TrackPointsColumns.TRACKID + " IN (" + placeholders + ")");
-                    for(String id : trackIds) {
-                        queryBuilder.appendWhereEscapeString(id);
-                    }
-                    break;
->>>>>>> da57796a
                 }
                 case TRACKS: {
                     if (projection != null && Arrays.asList(projection).contains(TracksColumns.MARKER_COUNT)) {
@@ -278,19 +268,9 @@
                     sortOrder = sort != null ? sort : TracksColumns.DEFAULT_SORT_ORDER;
                     break;
                 }
-                case TRACKS_BY_ID: {
+                case TRACKS_BY_ID -> {
                     queryBuilder.setTables(TracksColumns.TABLE_NAME);
-<<<<<<< HEAD
                     queryBuilder.appendWhere(TracksColumns._ID + constant + TextUtils.join(SQL_LIST_DELIMITER, ContentProviderUtils.parseTrackIdsFromUri(url)) + ")");
-=======
-                    String[] trackIds = ContentProviderUtils.parseTrackIdsFromUri(url);
-                    String placeholders = TextUtils.join(",", Collections.nCopies(trackIds.length, "?"));
-                    queryBuilder.appendWhere(TracksColumns._ID + " IN (" + placeholders + ")");
-                    for (String id : trackIds) {
-                        queryBuilder.appendWhereEscapeString(id);
-                    }
-                    break;
->>>>>>> da57796a
                 }
                 case TRACKS_SENSOR_STATS: {
                     long trackId = ContentUris.parseId(url);
@@ -307,19 +287,9 @@
                     queryBuilder.appendWhereEscapeString(String.valueOf(ContentUris.parseId(url)));
                     break;
                 }
-                case MARKERS_BY_TRACKID: {
+                case MARKERS_BY_TRACKID -> {
                     queryBuilder.setTables(MarkerColumns.TABLE_NAME);
-<<<<<<< HEAD
                     queryBuilder.appendWhere(MarkerColumns.TRACKID + constant + TextUtils.join(SQL_LIST_DELIMITER, ContentProviderUtils.parseTrackIdsFromUri(url)) + ")");
-=======
-                    trackIds = ContentProviderUtils.parseTrackIdsFromUri(url);
-                    placeholders = TextUtils.join(",", Collections.nCopies(trackIds.length, "?"));
-                    queryBuilder.appendWhere(MarkerColumns.TRACKID + " IN (" + placeholders + ")");
-                    for (String id : trackIds) {
-                        queryBuilder.appendWhereEscapeString(id);
-                    }
-                    break;
->>>>>>> da57796a
                 }
                 default -> throw new IllegalArgumentException("Unknown url " + url);
             }
