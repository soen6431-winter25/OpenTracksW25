/*
 * Copyright 2008 Google Inc.
 *
 * Licensed under the Apache License, Version 2.0 (the "License"); you may not
 * use this file except in compliance with the License. You may obtain a copy of
 * the License at
 *
 * http://www.apache.org/licenses/LICENSE-2.0
 *
 * Unless required by applicable law or agreed to in writing, software
 * distributed under the License is distributed on an "AS IS" BASIS, WITHOUT
 * WARRANTIES OR CONDITIONS OF ANY KIND, either express or implied. See the
 * License for the specific language governing permissions and limitations under
 * the License.
 */

package de.dennisguse.opentracks;

import android.content.Context;
import android.content.Intent;
import android.content.SharedPreferences.OnSharedPreferenceChangeListener;
import android.database.Cursor;
import android.graphics.drawable.AnimatedVectorDrawable;
import android.location.LocationManager;
import android.os.Bundle;
import android.provider.Settings;
import android.util.Log;
import android.view.Menu;
import android.view.MenuItem;
import android.view.View;
import android.widget.Toast;

import androidx.annotation.Nullable;
import androidx.appcompat.content.res.AppCompatResources;
import androidx.core.content.ContextCompat;
import androidx.recyclerview.widget.LinearLayoutManager;

import com.google.android.material.button.MaterialButton;

import java.time.Duration;
import java.util.ArrayList;
import java.util.Arrays;
import java.util.Objects;

import de.dennisguse.opentracks.data.ContentProviderUtils;
import de.dennisguse.opentracks.data.models.Track;
import de.dennisguse.opentracks.databinding.TrackListBinding;
import de.dennisguse.opentracks.services.MissingPermissionException;
import de.dennisguse.opentracks.services.RecordingStatus;
import de.dennisguse.opentracks.services.TrackRecordingService;
import de.dennisguse.opentracks.services.TrackRecordingServiceConnection;
import de.dennisguse.opentracks.services.handlers.GpsStatusValue;
import de.dennisguse.opentracks.settings.PreferencesUtils;
import de.dennisguse.opentracks.settings.SettingsActivity;
import de.dennisguse.opentracks.settings.UnitSystem;
import de.dennisguse.opentracks.share.ShareUtils;
import de.dennisguse.opentracks.ui.TrackListAdapter;
import de.dennisguse.opentracks.ui.aggregatedStatistics.AggregatedStatisticsActivity;
import de.dennisguse.opentracks.ui.aggregatedStatistics.ConfirmDeleteDialogFragment;
import de.dennisguse.opentracks.ui.markers.MarkerListActivity;
import de.dennisguse.opentracks.ui.util.ActivityUtils;
import de.dennisguse.opentracks.util.IntentDashboardUtils;
import de.dennisguse.opentracks.util.IntentUtils;
import de.dennisguse.opentracks.util.PermissionRequester;

/**
 * An activity displaying a list of tracks.
 *
 * @author Leif Hendrik Wilden
 */
public class TrackListActivity extends AbstractTrackDeleteActivity implements ConfirmDeleteDialogFragment.ConfirmDeleteCaller {

    private static final String TAG = TrackListActivity.class.getSimpleName();

    // The following are set in onCreate
    private TrackRecordingServiceConnection recordingStatusConnection;
    private TrackListAdapter adapter;

    private TrackListBinding viewBinding;

    // Preferences
    private UnitSystem unitSystem = UnitSystem.defaultUnitSystem();

    private GpsStatusValue gpsStatusValue = TrackRecordingService.STATUS_GPS_DEFAULT;
    private RecordingStatus recordingStatus = TrackRecordingService.STATUS_DEFAULT;

    // Callback when an item is selected in the contextual action mode
    private final ActivityUtils.ContextualActionModeCallback contextualActionModeCallback = new ActivityUtils.ContextualActionModeCallback() {

        @Override
        public void onPrepare(Menu menu, int[] positions, long[] trackIds, boolean showSelectAll) {
            boolean isSingleSelection = trackIds.length == 1;

            viewBinding.bottomAppBar.performHide(true);
            viewBinding.trackListFabAction.setVisibility(View.INVISIBLE);

            menu.findItem(R.id.list_context_menu_edit).setVisible(isSingleSelection);
            menu.findItem(R.id.list_context_menu_select_all).setVisible(showSelectAll);
        }

        @Override
        public boolean onClick(int itemId, int[] positions, long[] trackIds) {
            return handleContextItem(itemId, trackIds);
        }

        @Override
        public void onDestroy() {
            viewBinding.trackListFabAction.setVisibility(View.VISIBLE);
            viewBinding.bottomAppBar.performShow(true);
        }
    };

    private final OnSharedPreferenceChangeListener sharedPreferenceChangeListener = (sharedPreferences, key) -> {
        if (PreferencesUtils.isKey(R.string.stats_units_key, key)) {
            unitSystem = PreferencesUtils.getUnitSystem();
            if (adapter != null) {
                adapter.updateUnitSystem(unitSystem);
            }
        }
        if (key != null) {
            runOnUiThread(() -> {
                TrackListActivity.this.invalidateOptionsMenu();
                loadData();
            });
        }
    };

    // Menu items

    private String searchQuery;

    private final TrackRecordingServiceConnection.Callback bindChangedCallback = (service, unused) -> {
        service.getRecordingStatusObservable()
                .observe(TrackListActivity.this, this::onRecordingStatusChanged);

        service.getGpsStatusObservable()
                .observe(TrackListActivity.this, this::onGpsStatusChanged);

        updateGpsMenuItem(true, recordingStatus.isRecording());
    };

    @Override
    protected void onCreate(Bundle savedInstanceState) {
        super.onCreate(savedInstanceState);
        setDefaultKeyMode(DEFAULT_KEYS_SEARCH_LOCAL);

        requestRequiredPermissions();

        recordingStatusConnection = new TrackRecordingServiceConnection(bindChangedCallback);

        viewBinding.aggregatedStatsButton.setOnClickListener(view -> startActivity(IntentUtils.newIntent(this, AggregatedStatisticsActivity.class)));
        viewBinding.sensorStartButton.setOnClickListener(view -> {
            LocationManager locationManager = (LocationManager) this.getSystemService(Context.LOCATION_SERVICE);
            if (locationManager != null && !locationManager.isProviderEnabled(LocationManager.GPS_PROVIDER)) {
                startActivity(new Intent(Settings.ACTION_LOCATION_SOURCE_SETTINGS));
            } else {
                if (gpsStatusValue.isGpsStarted()) {
                    recordingStatusConnection.stopService(this);
                } else {
                    startSensorsOrRecording((service, connection) -> service.tryStartSensors());
                }
            }
        });

        LinearLayoutManager layoutManager = new LinearLayoutManager(this);
        adapter = new TrackListAdapter(this, viewBinding.trackList, recordingStatus, unitSystem);
        viewBinding.trackList.setLayoutManager(layoutManager);
        viewBinding.trackList.setAdapter(adapter);

        viewBinding.trackListFabAction.setOnClickListener(view -> {
            if (recordingStatus.isRecording()) {
                Toast.makeText(TrackListActivity.this, getString(R.string.hold_to_stop), Toast.LENGTH_LONG).show();
                return;
            }

            // Not Recording -> Recording
            Log.i(TAG, "Starting recording");
            updateGpsMenuItem(false, true);
            startSensorsOrRecording((service, connection) -> {
                Track.Id trackId = service.startNewTrack();

                Intent newIntent = IntentUtils.newIntent(TrackListActivity.this, TrackRecordingActivity.class);
                newIntent.putExtra(TrackRecordingActivity.EXTRA_TRACK_ID, trackId);
                startActivity(newIntent);
            });
        });
        viewBinding.trackListFabAction.setOnLongClickListener(view -> {
            if (!recordingStatus.isRecording()) {
                return false;
            }

            // Recording -> Stop
            ActivityUtils.vibrate(this, Duration.ofSeconds(1));
            updateGpsMenuItem(false, false);
            recordingStatusConnection.stopRecording(TrackListActivity.this);
            viewBinding.trackListFabAction.setImageResource(R.drawable.ic_baseline_record_24);
            viewBinding.trackListFabAction.setBackgroundTintList(ContextCompat.getColorStateList(this, R.color.red_dark));
            return true;
        });

        setSupportActionBar(viewBinding.trackListToolbar);
        adapter.setActionModeCallback(contextualActionModeCallback);
    }

    private void requestRequiredPermissions() {
        PermissionRequester.ALL.requestPermissionsIfNeeded(this, this, null, requester -> Toast.makeText(this, R.string.permission_recording_failed, Toast.LENGTH_LONG).show());
    }

    @Override
    protected void onStart() {
        super.onStart();

        PreferencesUtils.registerOnSharedPreferenceChangeListener(sharedPreferenceChangeListener);
        recordingStatusConnection.bind(this);
    }

    @Override
    protected void onResume() {
        super.onResume();

        // Update UI
        this.invalidateOptionsMenu();
        loadData();

        // Float button
        setFloatButton();
    }

    @Override
    protected void onStop() {
        super.onStop();

        PreferencesUtils.unregisterOnSharedPreferenceChangeListener(sharedPreferenceChangeListener);
        recordingStatusConnection.unbind(this);
    }

    @Override
    protected void onDestroy() {
        super.onDestroy();
        viewBinding = null;
        recordingStatusConnection = null;
        adapter = null;
    }

    @Override
    protected View getRootView() {
        viewBinding = TrackListBinding.inflate(getLayoutInflater());

        viewBinding.trackListSearchView.getEditText().setOnEditorActionListener((v, actionId, event) -> {
            searchQuery = viewBinding.trackListSearchView.getEditText().getText().toString();
            viewBinding.trackListSearchView.hide();
            loadData();
            return true;
        });

        return viewBinding.getRoot();
    }

    @Override
    public boolean onCreateOptionsMenu(Menu menu) {
        getMenuInflater().inflate(R.menu.track_list, menu);

        return super.onCreateOptionsMenu(menu);
    }

    @Override
    public boolean onPrepareOptionsMenu(Menu menu) {
        updateGpsMenuItem(gpsStatusValue.isGpsStarted(), recordingStatus.isRecording());
        return super.onPrepareOptionsMenu(menu);
    }

    @Override
    public boolean onOptionsItemSelected(MenuItem item) {
        if (item.getItemId() == R.id.track_list_markers) {
            startActivity(IntentUtils.newIntent(this, MarkerListActivity.class));
            return true;
        }

        if (item.getItemId() == R.id.track_list_settings) {
            startActivity(IntentUtils.newIntent(this, SettingsActivity.class));
            return true;
        }

        if (item.getItemId() == R.id.track_list_help) {
            startActivity(IntentUtils.newIntent(this, HelpActivity.class));
            return true;
        }

        if (item.getItemId() == R.id.track_list_about) {
            startActivity(IntentUtils.newIntent(this, AboutActivity.class));
            return true;
        }

        return super.onOptionsItemSelected(item);
    }

    private void loadData() {
        viewBinding.trackListToolbar.setText(searchQuery);

        viewBinding.trackListToolbar.setTitle(Objects.requireNonNullElseGet(searchQuery, () -> getString(R.string.app_name)));

        Cursor tracks = new ContentProviderUtils(this).searchTracks(searchQuery);

        adapter.swapData(tracks);
    }

    @Override
    protected void onDeleteConfirmed() {
        // Do nothing
    }

    @Override
    public void onDeleteFinished() {
        // Do nothing
    }

    @Nullable
    @Override
    protected Track.Id getRecordingTrackId() {
        return recordingStatus.trackId();
    }

    /**
     * Updates the menu items with the icon specified.
     *
     * @param isGpsStarted true if gps is started
     * @param isRecording  true if recording
     */
    //TODO Check if if can be avoided to call this outside of onGpsStatusChanged()
    private void updateGpsMenuItem(boolean isGpsStarted, boolean isRecording) {
        MaterialButton startGpsMenuItem = viewBinding.sensorStartButton;
        startGpsMenuItem.setVisibility(!isRecording ? View.VISIBLE : View.INVISIBLE);
        if (!isRecording) {
            startGpsMenuItem.setIcon(AppCompatResources.getDrawable(this, isGpsStarted ? gpsStatusValue.icon : R.drawable.ic_gps_off_24dp));
            if (startGpsMenuItem.getIcon() instanceof AnimatedVectorDrawable animatedVectorDrawable) {
                animatedVectorDrawable.start();
            }
        }
    }

    /**
     * Handles a context item selection.
     *
     * @param itemId       the menu item id
     * @param longTrackIds the track ids
     * @return true if handled.
     */
    private boolean handleContextItem(int itemId, long... longTrackIds) {
        Track.Id[] trackIds = new Track.Id[longTrackIds.length];
        for (int i = 0; i < longTrackIds.length; i++) {
            trackIds[i] = new Track.Id(longTrackIds[i]);
        }

        if (itemId == R.id.list_context_menu_show_on_map) {
            IntentDashboardUtils.showTrackOnMap(this, false, trackIds);
            return true;
        }

        if (itemId == R.id.list_context_menu_share) {
            Intent intent = ShareUtils.newShareFileIntent(this, trackIds);
            intent = Intent.createChooser(intent, null);
            startActivity(intent);
            return true;
        }

        if (itemId == R.id.list_context_menu_edit) {
            if (trackIds.length > 0) {
                Intent intent = IntentUtils.newIntent(this, TrackEditActivity.class)
                        .putExtra(TrackEditActivity.EXTRA_TRACK_ID, trackIds[0]);
                startActivity(intent);
                return true;
<<<<<<< HEAD
            }
            else {
=======
            } else {
                Toast.makeText(this, "No track selected.", Toast.LENGTH_SHORT).show();
>>>>>>> 62069306
                return false;
            }
        }

        if (itemId == R.id.list_context_menu_delete) {
            deleteTracks(trackIds);
            return true;
        }

        if (itemId == R.id.list_context_menu_aggregated_stats) {
            Intent intent = IntentUtils.newIntent(this, AggregatedStatisticsActivity.class)
                    .putParcelableArrayListExtra(AggregatedStatisticsActivity.EXTRA_TRACK_IDS, new ArrayList<>(Arrays.asList(trackIds)));
            startActivity(intent);
            return true;
        }

        if (itemId == R.id.list_context_menu_select_all) {
            adapter.setAllSelected(true);
            return false;
        }

        return false;
    }

    public void onGpsStatusChanged(GpsStatusValue newStatus) {
        gpsStatusValue = newStatus;
        updateGpsMenuItem(true, recordingStatus.isRecording());
    }

    private void setFloatButton() {
        viewBinding.trackListFabAction.setImageResource(recordingStatus.isRecording() ? R.drawable.ic_baseline_stop_24 : R.drawable.ic_baseline_record_24);
        viewBinding.trackListFabAction.setBackgroundTintList(ContextCompat.getColorStateList(this, recordingStatus.isRecording() ? R.color.opentracks : R.color.red_dark));
    }

    private void onRecordingStatusChanged(RecordingStatus status) {
        recordingStatus = status;
        setFloatButton();
        adapter.updateRecordingStatus(recordingStatus);
    }

    private void startSensorsOrRecording(TrackRecordingServiceConnection.Callback callback) {
        try {
            TrackRecordingServiceConnection.executeForeground(this, callback);
        } catch (MissingPermissionException e) {
            Toast.makeText(this, R.string.permission_recording_failed, Toast.LENGTH_LONG).show();
        }
    }
}<|MERGE_RESOLUTION|>--- conflicted
+++ resolved
@@ -369,13 +369,10 @@
                         .putExtra(TrackEditActivity.EXTRA_TRACK_ID, trackIds[0]);
                 startActivity(intent);
                 return true;
-<<<<<<< HEAD
-            }
-            else {
-=======
+
             } else {
                 Toast.makeText(this, "No track selected.", Toast.LENGTH_SHORT).show();
->>>>>>> 62069306
+               
                 return false;
             }
         }
