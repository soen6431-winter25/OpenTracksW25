/*
 * Copyright 2008 Google Inc.
 *
 * Licensed under the Apache License, Version 2.0 (the "License"); you may not
 * use this file except in compliance with the License. You may obtain a copy of
 * the License at
 *
 * http://www.apache.org/licenses/LICENSE-2.0
 *
 * Unless required by applicable law or agreed to in writing, software
 * distributed under the License is distributed on an "AS IS" BASIS, WITHOUT
 * WARRANTIES OR CONDITIONS OF ANY KIND, either express or implied. See the
 * License for the specific language governing permissions and limitations under
 * the License.
 */

package de.dennisguse.opentracks;

import android.content.Context;
import android.content.Intent;
import android.content.SharedPreferences.OnSharedPreferenceChangeListener;
import android.database.Cursor;
import android.graphics.drawable.AnimatedVectorDrawable;
import android.location.LocationManager;
import android.os.Bundle;
import android.provider.Settings;
import android.util.Log;
import android.view.Menu;
import android.view.MenuItem;
import android.view.View;
import android.widget.Toast;

import androidx.annotation.Nullable;
import androidx.appcompat.content.res.AppCompatResources;
import androidx.core.content.ContextCompat;
import androidx.recyclerview.widget.LinearLayoutManager;

import com.google.android.material.button.MaterialButton;

import java.time.Duration;
import java.util.ArrayList;
import java.util.Arrays;
import java.util.Objects;

import de.dennisguse.opentracks.data.ContentProviderUtils;
import de.dennisguse.opentracks.data.models.Track;
import de.dennisguse.opentracks.databinding.TrackListBinding;
import de.dennisguse.opentracks.services.MissingPermissionException;
import de.dennisguse.opentracks.services.RecordingStatus;
import de.dennisguse.opentracks.services.TrackRecordingService;
import de.dennisguse.opentracks.services.TrackRecordingServiceConnection;
import de.dennisguse.opentracks.services.handlers.GpsStatusValue;
import de.dennisguse.opentracks.settings.PreferencesUtils;
import de.dennisguse.opentracks.settings.SettingsActivity;
import de.dennisguse.opentracks.settings.UnitSystem;
import de.dennisguse.opentracks.share.ShareUtils;
import de.dennisguse.opentracks.ui.TrackListAdapter;
import de.dennisguse.opentracks.ui.aggregatedStatistics.AggregatedStatisticsActivity;
import de.dennisguse.opentracks.ui.aggregatedStatistics.ConfirmDeleteDialogFragment;
import de.dennisguse.opentracks.ui.markers.MarkerListActivity;
import de.dennisguse.opentracks.ui.util.ActivityUtils;
import de.dennisguse.opentracks.util.IntentDashboardUtils;
import de.dennisguse.opentracks.util.IntentUtils;
import de.dennisguse.opentracks.util.PermissionRequester;

/**
 * An activity displaying a list of tracks.
 *
 * @author Leif Hendrik Wilden
 */
public class TrackListActivity extends AbstractTrackDeleteActivity implements ConfirmDeleteDialogFragment.ConfirmDeleteCaller {

    private static final String TAG = TrackListActivity.class.getSimpleName();

    // The following are set in onCreate
    private TrackRecordingServiceConnection recordingStatusConnection;
    private TrackListAdapter adapter;

    private TrackListBinding viewBinding;

    // Preferences
    private UnitSystem unitSystem = UnitSystem.defaultUnitSystem();

    private GpsStatusValue gpsStatusValue = TrackRecordingService.STATUS_GPS_DEFAULT;
    private RecordingStatus recordingStatus = TrackRecordingService.STATUS_DEFAULT;

    // Callback when an item is selected in the contextual action mode
    private final ActivityUtils.ContextualActionModeCallback contextualActionModeCallback = new ActivityUtils.ContextualActionModeCallback() {

        @Override
        public void onPrepare(Menu menu, int[] positions, long[] trackIds, boolean showSelectAll) {
            boolean isSingleSelection = trackIds.length == 1;

            viewBinding.bottomAppBar.performHide(true);
            viewBinding.trackListFabAction.setVisibility(View.INVISIBLE);

            menu.findItem(R.id.list_context_menu_edit).setVisible(isSingleSelection);
            menu.findItem(R.id.list_context_menu_select_all).setVisible(showSelectAll);
        }

        @Override
        public boolean onClick(int itemId, int[] positions, long[] trackIds) {
            return handleContextItem(itemId, trackIds);
        }

        @Override
        public void onDestroy() {
            viewBinding.trackListFabAction.setVisibility(View.VISIBLE);
            viewBinding.bottomAppBar.performShow(true);
        }
    };

    private final OnSharedPreferenceChangeListener sharedPreferenceChangeListener = (sharedPreferences, key) -> {
        if (PreferencesUtils.isKey(R.string.stats_units_key, key)) {
            unitSystem = PreferencesUtils.getUnitSystem();
            if (adapter != null) {
                adapter.updateUnitSystem(unitSystem);
            }
        }
        if (key != null) {
            runOnUiThread(() -> {
                TrackListActivity.this.invalidateOptionsMenu();
                loadData();
            });
        }
    };

    // Menu items

    private String searchQuery;

    private final TrackRecordingServiceConnection.Callback bindChangedCallback = (service, unused) -> {
        service.getRecordingStatusObservable()
                .observe(TrackListActivity.this, this::onRecordingStatusChanged);

        service.getGpsStatusObservable()
                .observe(TrackListActivity.this, this::onGpsStatusChanged);

        updateGpsMenuItem(true, recordingStatus.isRecording());
    };

    @Override
    protected void onCreate(Bundle savedInstanceState) {
        super.onCreate(savedInstanceState);
        setDefaultKeyMode(DEFAULT_KEYS_SEARCH_LOCAL);

        requestRequiredPermissions();

        recordingStatusConnection = new TrackRecordingServiceConnection(bindChangedCallback);

        viewBinding.aggregatedStatsButton.setOnClickListener(view -> startActivity(IntentUtils.newIntent(this, AggregatedStatisticsActivity.class)));
        viewBinding.sensorStartButton.setOnClickListener(view -> {
            LocationManager locationManager = (LocationManager) this.getSystemService(Context.LOCATION_SERVICE);
            if (locationManager != null && !locationManager.isProviderEnabled(LocationManager.GPS_PROVIDER)) {
                startActivity(new Intent(Settings.ACTION_LOCATION_SOURCE_SETTINGS));
            } else {
                if (gpsStatusValue.isGpsStarted()) {
                    recordingStatusConnection.stopService(this);
                } else {
                    startSensorsOrRecording((service, connection) -> service.tryStartSensors());
                }
            }
        });

        LinearLayoutManager layoutManager = new LinearLayoutManager(this);
        adapter = new TrackListAdapter(this, viewBinding.trackList, recordingStatus, unitSystem);
        viewBinding.trackList.setLayoutManager(layoutManager);
        viewBinding.trackList.setAdapter(adapter);

        viewBinding.trackListFabAction.setOnClickListener(view -> {
            if (recordingStatus.isRecording()) {
                Toast.makeText(TrackListActivity.this, getString(R.string.hold_to_stop), Toast.LENGTH_LONG).show();
                return;
            }

            // Not Recording -> Recording
            Log.i(TAG, "Starting recording");
            updateGpsMenuItem(false, true);
            startSensorsOrRecording((service, connection) -> {
                Track.Id trackId = service.startNewTrack();

                Intent newIntent = IntentUtils.newIntent(TrackListActivity.this, TrackRecordingActivity.class);
                newIntent.putExtra(TrackRecordingActivity.EXTRA_TRACK_ID, trackId);
                startActivity(newIntent);
            });
        });
        viewBinding.trackListFabAction.setOnLongClickListener(view -> {
            if (!recordingStatus.isRecording()) {
                return false;
            }

            // Recording -> Stop
            ActivityUtils.vibrate(this, Duration.ofSeconds(1));
            updateGpsMenuItem(false, false);
            recordingStatusConnection.stopRecording(TrackListActivity.this);
            viewBinding.trackListFabAction.setImageResource(R.drawable.ic_baseline_record_24);
            viewBinding.trackListFabAction.setBackgroundTintList(ContextCompat.getColorStateList(this, R.color.red_dark));
            return true;
        });

        setSupportActionBar(viewBinding.trackListToolbar);
        adapter.setActionModeCallback(contextualActionModeCallback);
    }

    private void requestRequiredPermissions() {
        PermissionRequester.ALL.requestPermissionsIfNeeded(this, this, null, requester -> Toast.makeText(this, R.string.permission_recording_failed, Toast.LENGTH_LONG).show());
    }

    @Override
    protected void onStart() {
        super.onStart();

        PreferencesUtils.registerOnSharedPreferenceChangeListener(sharedPreferenceChangeListener);
        recordingStatusConnection.bind(this);
    }

    @Override
    protected void onResume() {
        super.onResume();

        // Update UI
        this.invalidateOptionsMenu();
        loadData();

        // Float button
        setFloatButton();
    }

    @Override
    protected void onStop() {
        super.onStop();

        PreferencesUtils.unregisterOnSharedPreferenceChangeListener(sharedPreferenceChangeListener);
        recordingStatusConnection.unbind(this);
    }

    @Override
    protected void onDestroy() {
        super.onDestroy();
        viewBinding = null;
        recordingStatusConnection = null;
        adapter = null;
    }

    @Override
    protected View getRootView() {
        viewBinding = TrackListBinding.inflate(getLayoutInflater());

        viewBinding.trackListSearchView.getEditText().setOnEditorActionListener((v, actionId, event) -> {
            searchQuery = viewBinding.trackListSearchView.getEditText().getText().toString();
            viewBinding.trackListSearchView.hide();
            loadData();
            return true;
        });

        return viewBinding.getRoot();
    }

    @Override
    public boolean onCreateOptionsMenu(Menu menu) {
        getMenuInflater().inflate(R.menu.track_list, menu);

        return super.onCreateOptionsMenu(menu);
    }

    @Override
    public boolean onPrepareOptionsMenu(Menu menu) {
        updateGpsMenuItem(gpsStatusValue.isGpsStarted(), recordingStatus.isRecording());
        return super.onPrepareOptionsMenu(menu);
    }

    @Override
    public boolean onOptionsItemSelected(MenuItem item) {
        if (item.getItemId() == R.id.track_list_markers) {
            startActivity(IntentUtils.newIntent(this, MarkerListActivity.class));
            return true;
        }

        if (item.getItemId() == R.id.track_list_settings) {
            startActivity(IntentUtils.newIntent(this, SettingsActivity.class));
            return true;
        }

        if (item.getItemId() == R.id.track_list_help) {
            startActivity(IntentUtils.newIntent(this, HelpActivity.class));
            return true;
        }

        if (item.getItemId() == R.id.track_list_about) {
            startActivity(IntentUtils.newIntent(this, AboutActivity.class));
            return true;
        }

        return super.onOptionsItemSelected(item);
    }

    private void loadData() {
        viewBinding.trackListToolbar.setText(searchQuery);

        viewBinding.trackListToolbar.setTitle(Objects.requireNonNullElseGet(searchQuery, () -> getString(R.string.app_name)));

        Cursor tracks = new ContentProviderUtils(this).searchTracks(searchQuery);

        adapter.swapData(tracks);
    }

    @Override
    protected void onDeleteConfirmed() {
        // Do nothing
    }

    @Override
    public void onDeleteFinished() {
        // Do nothing
    }

    @Nullable
    @Override
    protected Track.Id getRecordingTrackId() {
        return recordingStatus.trackId();
    }

    /**
     * Updates the menu items with the icon specified.
     *
     * @param isGpsStarted true if gps is started
     * @param isRecording  true if recording
     */
    //TODO Check if if can be avoided to call this outside of onGpsStatusChanged()
    private void updateGpsMenuItem(boolean isGpsStarted, boolean isRecording) {
        MaterialButton startGpsMenuItem = viewBinding.sensorStartButton;
        startGpsMenuItem.setVisibility(!isRecording ? View.VISIBLE : View.INVISIBLE);
        if (!isRecording) {
            startGpsMenuItem.setIcon(AppCompatResources.getDrawable(this, isGpsStarted ? gpsStatusValue.icon : R.drawable.ic_gps_off_24dp));
            if (startGpsMenuItem.getIcon() instanceof AnimatedVectorDrawable animatedVectorDrawable) {
                animatedVectorDrawable.start();
            }
        }
    }

    /**
     * Handles a context item selection.
     *
     * @param itemId       the menu item id
     * @param longTrackIds the track ids
     * @return true if handled.
     */
    private boolean handleContextItem(int itemId, long... longTrackIds) {
        Track.Id[] trackIds = new Track.Id[longTrackIds.length];
        for (int i = 0; i < longTrackIds.length; i++) {
            trackIds[i] = new Track.Id(longTrackIds[i]);
        }

        if (itemId == R.id.list_context_menu_show_on_map) {
            IntentDashboardUtils.showTrackOnMap(this, false, trackIds);
            return true;
        }

        if (itemId == R.id.list_context_menu_share) {
            Intent intent = ShareUtils.newShareFileIntent(this, trackIds);
            intent = Intent.createChooser(intent, null);
            startActivity(intent);
            return true;
        }

        if (itemId == R.id.list_context_menu_edit) {
<<<<<<< HEAD
            if (trackIds.length > 0) {
                Intent intent = IntentUtils.newIntent(this, TrackEditActivity.class)
                        .putExtra(TrackEditActivity.EXTRA_TRACK_ID, trackIds[0]);
                startActivity(intent);
                return true;
            }
            else {
                return false;
            }
=======
            Intent intent = IntentUtils.newIntent(this, TrackEditActivity.class)
                    .putExtra(TrackEditActivity.EXTRA_TRACK_ID, trackIds[0]);

            startActivity(intent);
            return true;
>>>>>>> 1df3bb8e
        }

        if (itemId == R.id.list_context_menu_delete) {
            deleteTracks(trackIds);
            return true;
        }

        if (itemId == R.id.list_context_menu_aggregated_stats) {
            Intent intent = IntentUtils.newIntent(this, AggregatedStatisticsActivity.class)
                    .putParcelableArrayListExtra(AggregatedStatisticsActivity.EXTRA_TRACK_IDS, new ArrayList<>(Arrays.asList(trackIds)));
            startActivity(intent);
            return true;
        }

        if (itemId == R.id.list_context_menu_select_all) {
            adapter.setAllSelected(true);
            return false;
        }

        return false;
    }

    public void onGpsStatusChanged(GpsStatusValue newStatus) {
        gpsStatusValue = newStatus;
        updateGpsMenuItem(true, recordingStatus.isRecording());
    }

    private void setFloatButton() {
        viewBinding.trackListFabAction.setImageResource(recordingStatus.isRecording() ? R.drawable.ic_baseline_stop_24 : R.drawable.ic_baseline_record_24);
        viewBinding.trackListFabAction.setBackgroundTintList(ContextCompat.getColorStateList(this, recordingStatus.isRecording() ? R.color.opentracks : R.color.red_dark));
    }

    private void onRecordingStatusChanged(RecordingStatus status) {
        recordingStatus = status;
        setFloatButton();
        adapter.updateRecordingStatus(recordingStatus);
    }

    private void startSensorsOrRecording(TrackRecordingServiceConnection.Callback callback) {
        try {
            TrackRecordingServiceConnection.executeForeground(this, callback);
        } catch (MissingPermissionException e) {
            Toast.makeText(this, R.string.permission_recording_failed, Toast.LENGTH_LONG).show();
        }
    }
}<|MERGE_RESOLUTION|>--- conflicted
+++ resolved
@@ -364,7 +364,6 @@
         }
 
         if (itemId == R.id.list_context_menu_edit) {
-<<<<<<< HEAD
             if (trackIds.length > 0) {
                 Intent intent = IntentUtils.newIntent(this, TrackEditActivity.class)
                         .putExtra(TrackEditActivity.EXTRA_TRACK_ID, trackIds[0]);
@@ -374,13 +373,6 @@
             else {
                 return false;
             }
-=======
-            Intent intent = IntentUtils.newIntent(this, TrackEditActivity.class)
-                    .putExtra(TrackEditActivity.EXTRA_TRACK_ID, trackIds[0]);
-
-            startActivity(intent);
-            return true;
->>>>>>> 1df3bb8e
         }
 
         if (itemId == R.id.list_context_menu_delete) {
