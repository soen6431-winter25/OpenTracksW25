--- conflicted
+++ resolved
@@ -366,13 +366,7 @@
             return true;
         }
 
-<<<<<<< HEAD
-        if (itemId == R.id.list_context_menu_edit && trackIds.length > 0) {
-            Intent intent = IntentUtils.newIntent(this, TrackEditActivity.class)
-                    .putExtra(TrackEditActivity.EXTRA_TRACK_ID, trackIds[0]);
-            startActivity(intent);
-            return true;
-=======
+
         if (itemId == R.id.list_context_menu_edit) {
             if (trackIds.length > 0) {
                 Intent intent = IntentUtils.newIntent(this, TrackEditActivity.class)
@@ -385,7 +379,6 @@
                
                 return false;
             }
->>>>>>> 0c15b0c0
         }
 
         if (itemId == R.id.list_context_menu_delete) {
