package de.dennisguse.opentracks.ui.aggregatedStatistics;

import android.content.Context;
import android.util.Pair;
import android.view.LayoutInflater;
import android.view.ViewGroup;

import androidx.annotation.NonNull;
import androidx.recyclerview.widget.RecyclerView;

import java.util.ArrayList;
import java.util.List;

import de.dennisguse.opentracks.R;
import de.dennisguse.opentracks.data.models.ActivityType;
import de.dennisguse.opentracks.data.models.DistanceFormatter;
import de.dennisguse.opentracks.data.models.SpeedFormatter;
import de.dennisguse.opentracks.databinding.AggregatedStatsListItemBinding;
import de.dennisguse.opentracks.settings.PreferencesUtils;
import de.dennisguse.opentracks.settings.UnitSystem;
import de.dennisguse.opentracks.util.StringUtils;

public class AggregatedStatisticsAdapter extends RecyclerView.Adapter<RecyclerView.ViewHolder> {

    private AggregatedStatistics aggregatedStatistics;
    private final Context context;

    public AggregatedStatisticsAdapter(Context context, AggregatedStatistics aggregatedStatistics) {
        this.context = context;
        this.aggregatedStatistics = aggregatedStatistics;
    }

    @NonNull
    @Override
    public ViewHolder onCreateViewHolder(@NonNull ViewGroup parent, int viewType) {
        return new ViewHolder(AggregatedStatsListItemBinding.inflate(LayoutInflater.from(parent.getContext())));
    }

    @Override
    public void onBindViewHolder(@NonNull RecyclerView.ViewHolder holder, int position) {
        ViewHolder viewHolder = (ViewHolder) holder;

        AggregatedStatistics.AggregatedStatistic aggregatedStatistic = aggregatedStatistics.getItem(position);

        String type = aggregatedStatistic.getActivityTypeLocalized();
        if (ActivityType.findByLocalizedString(context, type).isShowSpeedPreferred()) {
            viewHolder.setSpeed(aggregatedStatistic);
        } else {
            viewHolder.setPace(aggregatedStatistic);
        }
    }

    @Override
    public int getItemCount() {
        if (aggregatedStatistics == null) {
            return 0;
        }
        return aggregatedStatistics.getCount();
    }

    public void swapData(AggregatedStatistics aggregatedStatistics) {
        this.aggregatedStatistics = aggregatedStatistics;
        this.notifyDataSetChanged();
    }

    public List<String> getCategories() {
        List<String> categories = new ArrayList<>();
        for (int i = 0; i < aggregatedStatistics.getCount(); i++) {
            categories.add(aggregatedStatistics.getItem(i).getActivityTypeLocalized());
        }
        return categories;
    }

    private class ViewHolder extends RecyclerView.ViewHolder {
        private final AggregatedStatsListItemBinding viewBinding;
        private UnitSystem unitSystem = UnitSystem.defaultUnitSystem();
        private boolean reportSpeed;

        public ViewHolder(AggregatedStatsListItemBinding viewBinding) {
            super(viewBinding.getRoot());
            this.viewBinding = viewBinding;
        }

        private void configureSpeedPaceViews(
                AggregatedStatistics.AggregatedStatistic aggregatedStatistic,
                int averageLabelResId
        ) {
            SpeedFormatter formatter = SpeedFormatter.Builder()
                    .setUnit(unitSystem)
                    .setReportSpeedOrPace(reportSpeed)
                    .build(context);

            // Configure average
            Pair<String, String> avgParts = formatter.getSpeedParts(
                    aggregatedStatistic.getTrackStatistics().getAverageMovingSpeed()
            );
            viewBinding.aggregatedStatsAvgRate.setText(avgParts.first);
            viewBinding.aggregatedStatsAvgRateUnit.setText(avgParts.second);
            viewBinding.aggregatedStatsAvgRateLabel.setText(context.getString(averageLabelResId));

            // Configure max
            Pair<String, String> maxParts = formatter.getSpeedParts(
                    aggregatedStatistic.getTrackStatistics().getMaxSpeed()
            );
            viewBinding.aggregatedStatsMaxRate.setText(maxParts.first);
            viewBinding.aggregatedStatsMaxRateUnit.setText(maxParts.second);
        }

        public void setSpeed(AggregatedStatistics.AggregatedStatistic aggregatedStatistic) {
            setCommonValues(aggregatedStatistic);

<<<<<<< HEAD
            SpeedFormatter formatter = SpeedFormatter.Builder().setUnit(unitSystem).setReportSpeedOrPace(reportSpeed).build(context);

            updateSpeedOrPace(formatter, aggregatedStatistic, true);
=======
            configureSpeedPaceViews(
                    aggregatedStatistic,
                    R.string.stats_average_moving_speed
            );
            viewBinding.aggregatedStatsMaxRateLabel.setText(context.getString(R.string.stats_max_speed));
>>>>>>> 0eaa6682
        }

        public void setPace(AggregatedStatistics.AggregatedStatistic aggregatedStatistic) {
            setCommonValues(aggregatedStatistic);

<<<<<<< HEAD
            SpeedFormatter formatter = SpeedFormatter.Builder().setUnit(unitSystem).setReportSpeedOrPace(reportSpeed).build(context);

            updateSpeedOrPace(formatter, aggregatedStatistic, false);
        }

        private void updateSpeedOrPace(SpeedFormatter formatter, AggregatedStatistics.AggregatedStatistic aggregatedStatistic,
                                       boolean isSpeed) {
            // Handles both Speed and Pace updates using a single method
            Pair<String, String> avgParts = formatter.getSpeedParts(aggregatedStatistic.getTrackStatistics().getAverageMovingSpeed());
            viewBinding.aggregatedStatsAvgRate.setText(avgParts.first);
            viewBinding.aggregatedStatsAvgRateUnit.setText(avgParts.second);

            if (isSpeed) {
                viewBinding.aggregatedStatsAvgRateLabel.setText(context.getString(R.string.stats_average_moving_speed));
            } else {
                viewBinding.aggregatedStatsAvgRateLabel.setText(context.getString(R.string.stats_average_moving_pace));
            }

            Pair<String, String> maxParts = formatter.getSpeedParts(aggregatedStatistic.getTrackStatistics().getMaxSpeed());
            viewBinding.aggregatedStatsMaxRate.setText(maxParts.first);
            viewBinding.aggregatedStatsMaxRateUnit.setText(maxParts.second);

            if (isSpeed) {
                viewBinding.aggregatedStatsMaxRateLabel.setText(context.getString(R.string.stats_max_speed));
            } else {
                viewBinding.aggregatedStatsMaxRateLabel.setText(R.string.stats_fastest_pace);
            }
=======
            configureSpeedPaceViews(
                    aggregatedStatistic,
                    R.string.stats_average_moving_pace
            );
            viewBinding.aggregatedStatsMaxRateLabel.setText(R.string.stats_fastest_pace);
>>>>>>> 0eaa6682
        }

        //TODO Check preference handling.
        private void setCommonValues(AggregatedStatistics.AggregatedStatistic aggregatedStatistic) {
            String activityType = aggregatedStatistic.getActivityTypeLocalized();

            reportSpeed = PreferencesUtils.isReportSpeed(activityType);
            unitSystem = PreferencesUtils.getUnitSystem();

            viewBinding.activityIcon.setImageResource(getIcon(aggregatedStatistic));
            viewBinding.aggregatedStatsTypeLabel.setText(activityType);
            viewBinding.aggregatedStatsNumTracks.setText(StringUtils.valueInParentheses(String.valueOf(aggregatedStatistic.getCountTracks())));

            Pair<String, String> parts = DistanceFormatter.Builder()
                    .setUnit(unitSystem)
                    .build(context).getDistanceParts(aggregatedStatistic.getTrackStatistics().getTotalDistance());
            viewBinding.aggregatedStatsDistance.setText(parts.first);
            viewBinding.aggregatedStatsDistanceUnit.setText(parts.second);

            viewBinding.aggregatedStatsTime.setText(StringUtils.formatElapsedTime(aggregatedStatistic.getTrackStatistics().getMovingTime()));
        }

        private int getIcon(AggregatedStatistics.AggregatedStatistic aggregatedStatistic) {
            String localizedActivityType = aggregatedStatistic.getActivityTypeLocalized();
            return ActivityType.findByLocalizedString(context, localizedActivityType)
                    .getIconDrawableId();
        }
    }
}<|MERGE_RESOLUTION|>--- conflicted
+++ resolved
@@ -83,8 +83,7 @@
 
         private void configureSpeedPaceViews(
                 AggregatedStatistics.AggregatedStatistic aggregatedStatistic,
-                int averageLabelResId
-        ) {
+                int averageLabelResId) {
             SpeedFormatter formatter = SpeedFormatter.Builder()
                     .setUnit(unitSystem)
                     .setReportSpeedOrPace(reportSpeed)
@@ -92,16 +91,14 @@
 
             // Configure average
             Pair<String, String> avgParts = formatter.getSpeedParts(
-                    aggregatedStatistic.getTrackStatistics().getAverageMovingSpeed()
-            );
+                    aggregatedStatistic.getTrackStatistics().getAverageMovingSpeed());
             viewBinding.aggregatedStatsAvgRate.setText(avgParts.first);
             viewBinding.aggregatedStatsAvgRateUnit.setText(avgParts.second);
             viewBinding.aggregatedStatsAvgRateLabel.setText(context.getString(averageLabelResId));
 
             // Configure max
             Pair<String, String> maxParts = formatter.getSpeedParts(
-                    aggregatedStatistic.getTrackStatistics().getMaxSpeed()
-            );
+                    aggregatedStatistic.getTrackStatistics().getMaxSpeed());
             viewBinding.aggregatedStatsMaxRate.setText(maxParts.first);
             viewBinding.aggregatedStatsMaxRateUnit.setText(maxParts.second);
         }
@@ -109,32 +106,32 @@
         public void setSpeed(AggregatedStatistics.AggregatedStatistic aggregatedStatistic) {
             setCommonValues(aggregatedStatistic);
 
-<<<<<<< HEAD
-            SpeedFormatter formatter = SpeedFormatter.Builder().setUnit(unitSystem).setReportSpeedOrPace(reportSpeed).build(context);
+            SpeedFormatter formatter = SpeedFormatter.Builder().setUnit(unitSystem).setReportSpeedOrPace(reportSpeed)
+                    .build(context);
 
             updateSpeedOrPace(formatter, aggregatedStatistic, true);
-=======
-            configureSpeedPaceViews(
-                    aggregatedStatistic,
-                    R.string.stats_average_moving_speed
-            );
-            viewBinding.aggregatedStatsMaxRateLabel.setText(context.getString(R.string.stats_max_speed));
->>>>>>> 0eaa6682
+            // configureSpeedPaceViews(
+            // aggregatedStatistic,
+            // R.string.stats_average_moving_speed
+            // );
+            // viewBinding.aggregatedStatsMaxRateLabel.setText(context.getString(R.string.stats_max_speed));
         }
 
         public void setPace(AggregatedStatistics.AggregatedStatistic aggregatedStatistic) {
             setCommonValues(aggregatedStatistic);
 
-<<<<<<< HEAD
-            SpeedFormatter formatter = SpeedFormatter.Builder().setUnit(unitSystem).setReportSpeedOrPace(reportSpeed).build(context);
+            SpeedFormatter formatter = SpeedFormatter.Builder().setUnit(unitSystem).setReportSpeedOrPace(reportSpeed)
+                    .build(context);
 
             updateSpeedOrPace(formatter, aggregatedStatistic, false);
         }
 
-        private void updateSpeedOrPace(SpeedFormatter formatter, AggregatedStatistics.AggregatedStatistic aggregatedStatistic,
-                                       boolean isSpeed) {
+        private void updateSpeedOrPace(SpeedFormatter formatter,
+                AggregatedStatistics.AggregatedStatistic aggregatedStatistic,
+                boolean isSpeed) {
             // Handles both Speed and Pace updates using a single method
-            Pair<String, String> avgParts = formatter.getSpeedParts(aggregatedStatistic.getTrackStatistics().getAverageMovingSpeed());
+            Pair<String, String> avgParts = formatter
+                    .getSpeedParts(aggregatedStatistic.getTrackStatistics().getAverageMovingSpeed());
             viewBinding.aggregatedStatsAvgRate.setText(avgParts.first);
             viewBinding.aggregatedStatsAvgRateUnit.setText(avgParts.second);
 
@@ -144,7 +141,8 @@
                 viewBinding.aggregatedStatsAvgRateLabel.setText(context.getString(R.string.stats_average_moving_pace));
             }
 
-            Pair<String, String> maxParts = formatter.getSpeedParts(aggregatedStatistic.getTrackStatistics().getMaxSpeed());
+            Pair<String, String> maxParts = formatter
+                    .getSpeedParts(aggregatedStatistic.getTrackStatistics().getMaxSpeed());
             viewBinding.aggregatedStatsMaxRate.setText(maxParts.first);
             viewBinding.aggregatedStatsMaxRateUnit.setText(maxParts.second);
 
@@ -153,16 +151,14 @@
             } else {
                 viewBinding.aggregatedStatsMaxRateLabel.setText(R.string.stats_fastest_pace);
             }
-=======
-            configureSpeedPaceViews(
-                    aggregatedStatistic,
-                    R.string.stats_average_moving_pace
-            );
-            viewBinding.aggregatedStatsMaxRateLabel.setText(R.string.stats_fastest_pace);
->>>>>>> 0eaa6682
+            // configureSpeedPaceViews(
+            // aggregatedStatistic,
+            // R.string.stats_average_moving_pace
+            // );
+            // viewBinding.aggregatedStatsMaxRateLabel.setText(R.string.stats_fastest_pace);
         }
 
-        //TODO Check preference handling.
+        // TODO Check preference handling.
         private void setCommonValues(AggregatedStatistics.AggregatedStatistic aggregatedStatistic) {
             String activityType = aggregatedStatistic.getActivityTypeLocalized();
 
@@ -171,7 +167,8 @@
 
             viewBinding.activityIcon.setImageResource(getIcon(aggregatedStatistic));
             viewBinding.aggregatedStatsTypeLabel.setText(activityType);
-            viewBinding.aggregatedStatsNumTracks.setText(StringUtils.valueInParentheses(String.valueOf(aggregatedStatistic.getCountTracks())));
+            viewBinding.aggregatedStatsNumTracks
+                    .setText(StringUtils.valueInParentheses(String.valueOf(aggregatedStatistic.getCountTracks())));
 
             Pair<String, String> parts = DistanceFormatter.Builder()
                     .setUnit(unitSystem)
@@ -179,7 +176,8 @@
             viewBinding.aggregatedStatsDistance.setText(parts.first);
             viewBinding.aggregatedStatsDistanceUnit.setText(parts.second);
 
-            viewBinding.aggregatedStatsTime.setText(StringUtils.formatElapsedTime(aggregatedStatistic.getTrackStatistics().getMovingTime()));
+            viewBinding.aggregatedStatsTime
+                    .setText(StringUtils.formatElapsedTime(aggregatedStatistic.getTrackStatistics().getMovingTime()));
         }
 
         private int getIcon(AggregatedStatistics.AggregatedStatistic aggregatedStatistic) {
