--- conflicted
+++ resolved
@@ -81,32 +81,9 @@
             this.viewBinding = viewBinding;
         }
 
-<<<<<<< HEAD
-        public void setSpeed(AggregatedStatistics.AggregatedStatistic aggregatedStatistic) {
-            setCommonValues(aggregatedStatistic);
-
-            SpeedFormatter formatter = SpeedFormatter.Builder().setUnit(unitSystem).setReportSpeedOrPace(reportSpeed)
-                    .build(context);
-            {
-                Pair<String, String> parts = formatter
-                        .getSpeedParts(aggregatedStatistic.getTrackStatistics().getAverageMovingSpeed());
-                viewBinding.aggregatedStatsAvgRate.setText(parts.first);
-                viewBinding.aggregatedStatsAvgRateUnit.setText(parts.second);
-                viewBinding.aggregatedStatsAvgRateLabel.setText(context.getString(R.string.stats_average_moving_speed));
-            }
-
-            {
-                Pair<String, String> parts = formatter
-                        .getSpeedParts(aggregatedStatistic.getTrackStatistics().getMaxSpeed());
-                viewBinding.aggregatedStatsMaxRate.setText(parts.first);
-                viewBinding.aggregatedStatsMaxRateUnit.setText(parts.second);
-                viewBinding.aggregatedStatsMaxRateLabel.setText(context.getString(R.string.stats_max_speed));
-            }
-=======
         private void configureSpeedPaceViews(
                 AggregatedStatistics.AggregatedStatistic aggregatedStatistic,
-                int averageLabelResId
-        ) {
+                int averageLabelResId) {
             SpeedFormatter formatter = SpeedFormatter.Builder()
                     .setUnit(unitSystem)
                     .setReportSpeedOrPace(reportSpeed)
@@ -114,16 +91,14 @@
 
             // Configure average
             Pair<String, String> avgParts = formatter.getSpeedParts(
-                    aggregatedStatistic.getTrackStatistics().getAverageMovingSpeed()
-            );
+                    aggregatedStatistic.getTrackStatistics().getAverageMovingSpeed());
             viewBinding.aggregatedStatsAvgRate.setText(avgParts.first);
             viewBinding.aggregatedStatsAvgRateUnit.setText(avgParts.second);
             viewBinding.aggregatedStatsAvgRateLabel.setText(context.getString(averageLabelResId));
 
             // Configure max
             Pair<String, String> maxParts = formatter.getSpeedParts(
-                    aggregatedStatistic.getTrackStatistics().getMaxSpeed()
-            );
+                    aggregatedStatistic.getTrackStatistics().getMaxSpeed());
             viewBinding.aggregatedStatsMaxRate.setText(maxParts.first);
             viewBinding.aggregatedStatsMaxRateUnit.setText(maxParts.second);
         }
@@ -133,43 +108,20 @@
 
             configureSpeedPaceViews(
                     aggregatedStatistic,
-                    R.string.stats_average_moving_speed
-            );
+                    R.string.stats_average_moving_speed);
             viewBinding.aggregatedStatsMaxRateLabel.setText(context.getString(R.string.stats_max_speed));
->>>>>>> b508c624
         }
 
         public void setPace(AggregatedStatistics.AggregatedStatistic aggregatedStatistic) {
             setCommonValues(aggregatedStatistic);
 
-<<<<<<< HEAD
-            SpeedFormatter formatter = SpeedFormatter.Builder().setUnit(unitSystem).setReportSpeedOrPace(reportSpeed)
-                    .build(context);
-            {
-                Pair<String, String> parts = formatter
-                        .getSpeedParts(aggregatedStatistic.getTrackStatistics().getAverageMovingSpeed());
-                viewBinding.aggregatedStatsAvgRate.setText(parts.first);
-                viewBinding.aggregatedStatsAvgRateUnit.setText(parts.second);
-                viewBinding.aggregatedStatsAvgRateLabel.setText(context.getString(R.string.stats_average_moving_pace));
-            }
-
-            {
-                Pair<String, String> parts = formatter
-                        .getSpeedParts(aggregatedStatistic.getTrackStatistics().getMaxSpeed());
-                viewBinding.aggregatedStatsMaxRate.setText(parts.first);
-                viewBinding.aggregatedStatsMaxRateUnit.setText(parts.second);
-                viewBinding.aggregatedStatsMaxRateLabel.setText(R.string.stats_fastest_pace);
-            }
-=======
             configureSpeedPaceViews(
                     aggregatedStatistic,
-                    R.string.stats_average_moving_pace
-            );
+                    R.string.stats_average_moving_pace);
             viewBinding.aggregatedStatsMaxRateLabel.setText(R.string.stats_fastest_pace);
->>>>>>> b508c624
         }
 
-        //TODO Check preference handling.
+        // TODO Check preference handling.
         private void setCommonValues(AggregatedStatistics.AggregatedStatistic aggregatedStatistic) {
             String activityType = aggregatedStatistic.getActivityTypeLocalized();
 
@@ -178,7 +130,8 @@
 
             viewBinding.activityIcon.setImageResource(getIcon(aggregatedStatistic));
             viewBinding.aggregatedStatsTypeLabel.setText(activityType);
-            viewBinding.aggregatedStatsNumTracks.setText(StringUtils.valueInParentheses(String.valueOf(aggregatedStatistic.getCountTracks())));
+            viewBinding.aggregatedStatsNumTracks
+                    .setText(StringUtils.valueInParentheses(String.valueOf(aggregatedStatistic.getCountTracks())));
 
             Pair<String, String> parts = DistanceFormatter.Builder()
                     .setUnit(unitSystem)
@@ -186,7 +139,8 @@
             viewBinding.aggregatedStatsDistance.setText(parts.first);
             viewBinding.aggregatedStatsDistanceUnit.setText(parts.second);
 
-            viewBinding.aggregatedStatsTime.setText(StringUtils.formatElapsedTime(aggregatedStatistic.getTrackStatistics().getMovingTime()));
+            viewBinding.aggregatedStatsTime
+                    .setText(StringUtils.formatElapsedTime(aggregatedStatistic.getTrackStatistics().getMovingTime()));
         }
 
         private int getIcon(AggregatedStatistics.AggregatedStatistic aggregatedStatistic) {
