--- conflicted
+++ resolved
@@ -277,7 +277,6 @@
     }
 
     private void createMarkerWithPicture() {
-<<<<<<< HEAD
         Track.Id resolvedTrackId = getTrackId();
         if (resolvedTrackId == null) {
             Toast.makeText(this, "Invalid track ID", Toast.LENGTH_LONG).show();
@@ -292,7 +291,6 @@
             return;
         }
     
-=======
         try {
             // Use FileProvider to generate a safe URI for camera photo storage
             File photoFile = MarkerUtils.createImageFile(this, getTrackId());
@@ -310,7 +308,6 @@
         Intent takePictureIntent = new Intent(MediaStore.ACTION_IMAGE_CAPTURE);
         takePictureIntent.putExtra(MediaStore.EXTRA_OUTPUT, photoUri);
 
->>>>>>> 35817637
         try {
             takePictureFromCamera.launch(takePictureIntent);
         } catch (ActivityNotFoundException e) {
@@ -318,7 +315,6 @@
         }
     }
 
-<<<<<<< HEAD
     private boolean isSafeUri(Uri uri) {
         if (uri == null) return false;
 
@@ -351,9 +347,7 @@
     }
 
     
-=======
-
->>>>>>> 35817637
+
     private void createMarkerWithGalleryImage() {
         PickVisualMediaRequest request = new PickVisualMediaRequest.Builder()
                 .setMediaType(ActivityResultContracts.PickVisualMedia.ImageOnly.INSTANCE)
