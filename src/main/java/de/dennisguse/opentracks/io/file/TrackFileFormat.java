package de.dennisguse.opentracks.io.file;

import android.content.Context;
import android.content.res.Resources;

import androidx.annotation.NonNull;

import java.util.Arrays;
import java.util.LinkedHashMap;
import java.util.Locale;
import java.util.Map;

import de.dennisguse.opentracks.R;
import de.dennisguse.opentracks.data.ContentProviderUtils;
import de.dennisguse.opentracks.io.file.exporter.CSVTrackExporter;
import de.dennisguse.opentracks.io.file.exporter.GPXTrackExporter;
import de.dennisguse.opentracks.io.file.exporter.KMLTrackExporter;
import de.dennisguse.opentracks.io.file.exporter.KmzTrackExporter;
import de.dennisguse.opentracks.io.file.exporter.TrackExporter;

/**
 * Definition of all possible track formats.
 * <p>
 * NOTE: The names of the entries are used in the user's settings.
 */
public enum TrackFileFormat {

    KML_WITH_TRACKDETAIL_AND_SENSORDATA("KML_WITH_TRACKDETAIL_AND_SENSORDATA") {
        @Override
        public TrackExporter createTrackExporter(@NonNull Context context, @NonNull ContentProviderUtils contentProviderUtils) {
            return new KMLTrackExporter(context, contentProviderUtils, false);
        }

        @Override
        public String getMimeType() {
            return MIME_KML;
        }

        public String getExtension() {
            return "kml";
        }
    },

    @Deprecated //TODO Check if we really need this
    KMZ_WITH_TRACKDETAIL_AND_SENSORDATA("KMZ_WITH_TRACKDETAIL_AND_SENSORDATA") {

        private static final boolean EXPORT_PHOTOS = false;

        @Override
        public TrackExporter createTrackExporter(@NonNull Context context, @NonNull ContentProviderUtils contentProviderUtils) {
            KMLTrackExporter exporter = new KMLTrackExporter(context, contentProviderUtils, exportPhotos);
            return new KmzTrackExporter(context, contentProviderUtils, exporter, exportPhotos);
        }

        @Override
        public String getMimeType() {
            return MIME_KMZ;
        }

        public String getExtension() {
            return "kmz";
        }

        @Override
        public boolean includesPhotos() {
            return exportPhotos;
        }
    },

    KMZ_WITH_TRACKDETAIL_AND_SENSORDATA_AND_PICTURES("KMZ_WITH_TRACKDETAIL_AND_SENSORDATA_AND_PICTURES") {

        private static final boolean exportPhotos = true;

        @Override
        public TrackExporter createTrackExporter(@NonNull Context context, @NonNull ContentProviderUtils contentProviderUtils) {
            KMLTrackExporter exporter = new KMLTrackExporter(context, contentProviderUtils, exportPhotos);
            return new KmzTrackExporter(context, contentProviderUtils, exporter, exportPhotos);
        }

        @Override
        public String getMimeType() {
            return MIME_KMZ;
        }

        public String getExtension() {
            return "kmz";
        }

        @Override
        public boolean includesPhotos() {
            return exportPhotos;
        }

    },

    GPX("GPX") {
        @Override
        public TrackExporter createTrackExporter(@NonNull Context context, @NonNull ContentProviderUtils contentProviderUtils) {
            return new GPXTrackExporter(contentProviderUtils, context.getString(R.string.app_name));
        }

        @Override
        public String getMimeType() {
            return "application/gpx+xml";
        }

        public String getExtension() {
            return "gpx";
        }
    },

    CSV("CSV") {
        @Override
        public TrackExporter createTrackExporter(@NonNull Context context, @NonNull ContentProviderUtils contentProviderUtils) {
            return new CSVTrackExporter(contentProviderUtils);
        }

        @Override
        public String getMimeType() {
            return "text/csv";
        }

        @Override
        public String getExtension() {
            return "csv";
        }
    };

    private static final String MIME_KMZ = "application/vnd.google-earth.kmz";

    private static final String MIME_KML = "application/vnd.google-earth.kml+xml";

    private final String preferenceId;

    TrackFileFormat(String preferenceId) {
        this.preferenceId = preferenceId;
<<<<<<< HEAD
        this.exportPhotos = exportPhotos;
    }

    public TrackExporter createTrackExporter(@NonNull Context context, @NonNull ContentProviderUtils contentProviderUtils) {
        KMLTrackExporter exporter = new KMLTrackExporter(context, contentProviderUtils, exportPhotos);
        return new KmzTrackExporter(context, contentProviderUtils, exporter, exportPhotos);
    }


    public String getMimeType() {
        return MIME_KMZ;
    }

    public String getExtension() {
        return "kmz";
    }

 
    public boolean includesPhotos() {
        return exportPhotos;
=======
>>>>>>> 252e4f89
    }

    public static Map<String, String> toPreferenceIdLabelMap(final Resources resources, final TrackFileFormat ... trackFileFormats) {
        Map<String, String> preferenceIdLabelMap = new LinkedHashMap<>(trackFileFormats.length);
        for (TrackFileFormat trackFileFormat : trackFileFormats) {
            String trackFileFormatUpperCase = trackFileFormat.getExtension().toUpperCase(Locale.US); //ASCII upper case
            int photoMessageId = trackFileFormat.includesPhotos() ? R.string.export_with_photos : R.string.export_without_photos;
            preferenceIdLabelMap.put(trackFileFormat.getPreferenceId(), String.format("%s (%s)", trackFileFormatUpperCase, resources.getString(photoMessageId)));
        }
        return preferenceIdLabelMap;
    }

    public static TrackFileFormat valueOfPreferenceId(final String preferenceId) {
        return Arrays.stream(values())
                .filter(trackFileFormat -> trackFileFormat.getPreferenceId().equals(preferenceId))
                .findFirst()
                .orElse(null);
    }

    /**
     * Returns the mime type for each format.
     */
    public abstract String getMimeType();

    /**
     * Creates a new track writer for the format.
     *
     * @param context the context
     */
    public abstract TrackExporter createTrackExporter(@NonNull Context context, @NonNull ContentProviderUtils contentProviderUtils);

    /**
     * Returns the file extension for each format.
     */
    public abstract String getExtension();

    /**
     * Returns whether the format supports photos.
     */
    public boolean includesPhotos() {
        return false;
    }

    /**
     * The identifier to be stored in the preferences.
     */
    public String getPreferenceId() {
        return preferenceId;
    }
}<|MERGE_RESOLUTION|>--- conflicted
+++ resolved
@@ -42,56 +42,9 @@
     },
 
     @Deprecated //TODO Check if we really need this
-    KMZ_WITH_TRACKDETAIL_AND_SENSORDATA("KMZ_WITH_TRACKDETAIL_AND_SENSORDATA") {
+    KMZ_WITH_TRACKDETAIL_AND_SENSORDATA("KMZ_WITH_TRACKDETAIL_AND_SENSORDATA", false),
 
-        private static final boolean EXPORT_PHOTOS = false;
-
-        @Override
-        public TrackExporter createTrackExporter(@NonNull Context context, @NonNull ContentProviderUtils contentProviderUtils) {
-            KMLTrackExporter exporter = new KMLTrackExporter(context, contentProviderUtils, exportPhotos);
-            return new KmzTrackExporter(context, contentProviderUtils, exporter, exportPhotos);
-        }
-
-        @Override
-        public String getMimeType() {
-            return MIME_KMZ;
-        }
-
-        public String getExtension() {
-            return "kmz";
-        }
-
-        @Override
-        public boolean includesPhotos() {
-            return exportPhotos;
-        }
-    },
-
-    KMZ_WITH_TRACKDETAIL_AND_SENSORDATA_AND_PICTURES("KMZ_WITH_TRACKDETAIL_AND_SENSORDATA_AND_PICTURES") {
-
-        private static final boolean exportPhotos = true;
-
-        @Override
-        public TrackExporter createTrackExporter(@NonNull Context context, @NonNull ContentProviderUtils contentProviderUtils) {
-            KMLTrackExporter exporter = new KMLTrackExporter(context, contentProviderUtils, exportPhotos);
-            return new KmzTrackExporter(context, contentProviderUtils, exporter, exportPhotos);
-        }
-
-        @Override
-        public String getMimeType() {
-            return MIME_KMZ;
-        }
-
-        public String getExtension() {
-            return "kmz";
-        }
-
-        @Override
-        public boolean includesPhotos() {
-            return exportPhotos;
-        }
-
-    },
+    KMZ_WITH_TRACKDETAIL_AND_SENSORDATA_AND_PICTURES("KMZ_WITH_TRACKDETAIL_AND_SENSORDATA_AND_PICTURES", true),
 
     GPX("GPX") {
         @Override
@@ -127,14 +80,17 @@
     };
 
     private static final String MIME_KMZ = "application/vnd.google-earth.kmz";
-
     private static final String MIME_KML = "application/vnd.google-earth.kml+xml";
-
+    
     private final String preferenceId;
+    private final boolean exportPhotos;
 
     TrackFileFormat(String preferenceId) {
+        this(preferenceId, false);
+    }
+
+    TrackFileFormat(String preferenceId, boolean exportPhotos) {
         this.preferenceId = preferenceId;
-<<<<<<< HEAD
         this.exportPhotos = exportPhotos;
     }
 
@@ -143,20 +99,17 @@
         return new KmzTrackExporter(context, contentProviderUtils, exporter, exportPhotos);
     }
 
-
     public String getMimeType() {
         return MIME_KMZ;
     }
+
 
     public String getExtension() {
         return "kmz";
     }
 
- 
     public boolean includesPhotos() {
         return exportPhotos;
-=======
->>>>>>> 252e4f89
     }
 
     public static Map<String, String> toPreferenceIdLabelMap(final Resources resources, final TrackFileFormat ... trackFileFormats) {
@@ -177,30 +130,6 @@
     }
 
     /**
-     * Returns the mime type for each format.
-     */
-    public abstract String getMimeType();
-
-    /**
-     * Creates a new track writer for the format.
-     *
-     * @param context the context
-     */
-    public abstract TrackExporter createTrackExporter(@NonNull Context context, @NonNull ContentProviderUtils contentProviderUtils);
-
-    /**
-     * Returns the file extension for each format.
-     */
-    public abstract String getExtension();
-
-    /**
-     * Returns whether the format supports photos.
-     */
-    public boolean includesPhotos() {
-        return false;
-    }
-
-    /**
      * The identifier to be stored in the preferences.
      */
     public String getPreferenceId() {
