package de.dennisguse.opentracks.io.file;

import android.content.Context;
import android.content.res.Resources;

import androidx.annotation.NonNull;

import java.util.Arrays;
import java.util.LinkedHashMap;
import java.util.Locale;
import java.util.Map;

import de.dennisguse.opentracks.R;
import de.dennisguse.opentracks.data.ContentProviderUtils;
import de.dennisguse.opentracks.io.file.exporter.CSVTrackExporter;
import de.dennisguse.opentracks.io.file.exporter.GPXTrackExporter;
import de.dennisguse.opentracks.io.file.exporter.KMLTrackExporter;
import de.dennisguse.opentracks.io.file.exporter.KmzTrackExporter;
import de.dennisguse.opentracks.io.file.exporter.TrackExporter;

/**
 * Definition of all possible track formats.
 * <p>
 * NOTE: The names of the entries are used in the user's settings.
 */
public enum TrackFileFormat {

    KML_WITH_TRACKDETAIL_AND_SENSORDATA("KML_WITH_TRACKDETAIL_AND_SENSORDATA") {
        @Override
        public TrackExporter createTrackExporter(@NonNull Context context, @NonNull ContentProviderUtils contentProviderUtils) {
            return new KMLTrackExporter(context, contentProviderUtils, false);
        }

        @Override
        public String getMimeType() {
            return MIME_KML;
        }

        public String getExtension() {
            return "kml";
        }
    },

    @Deprecated //TODO Check if we really need this
    KMZ_WITH_TRACKDETAIL_AND_SENSORDATA("KMZ_WITH_TRACKDETAIL_AND_SENSORDATA", false),

<<<<<<< HEAD
        private static final boolean EXPORT_PHOTOS = false;

        @Override
        public TrackExporter createTrackExporter(@NonNull Context context, @NonNull ContentProviderUtils contentProviderUtils) {
            boolean exportPhotos=false;
            KMLTrackExporter exporter = new KMLTrackExporter(context, contentProviderUtils, exportPhotos);
            return new KmzTrackExporter(context, contentProviderUtils, exporter, exportPhotos);
        }

        @Override
        public String getMimeType() {
            return MIME_KMZ;
        }

        public String getExtension() {
            return "kmz";
        }

        @Override
        public boolean includesPhotos() {
            boolean exportPhotos=false;
            return exportPhotos;
        }
    },

    KMZ_WITH_TRACKDETAIL_AND_SENSORDATA_AND_PICTURES("KMZ_WITH_TRACKDETAIL_AND_SENSORDATA_AND_PICTURES") {

        private static final boolean exportPhotos = true;

        @Override
        public TrackExporter createTrackExporter(@NonNull Context context, @NonNull ContentProviderUtils contentProviderUtils) {
            KMLTrackExporter exporter = new KMLTrackExporter(context, contentProviderUtils, exportPhotos);
            return new KmzTrackExporter(context, contentProviderUtils, exporter, exportPhotos);
        }

        @Override
        public String getMimeType() {
            return MIME_KMZ;
        }

        public String getExtension() {
            return "kmz";
        }

        @Override
        public boolean includesPhotos() {
            return exportPhotos;
        }

    },
=======
    KMZ_WITH_TRACKDETAIL_AND_SENSORDATA_AND_PICTURES("KMZ_WITH_TRACKDETAIL_AND_SENSORDATA_AND_PICTURES", true),
>>>>>>> 0eaa6682

    GPX("GPX") {
        @Override
        public TrackExporter createTrackExporter(@NonNull Context context, @NonNull ContentProviderUtils contentProviderUtils) {
            return new GPXTrackExporter(contentProviderUtils, context.getString(R.string.app_name));
        }

        @Override
        public String getMimeType() {
            return "application/gpx+xml";
        }

        public String getExtension() {
            return "gpx";
        }
    },

    CSV("CSV") {
        @Override
        public TrackExporter createTrackExporter(@NonNull Context context, @NonNull ContentProviderUtils contentProviderUtils) {
            return new CSVTrackExporter(contentProviderUtils);
        }

        @Override
        public String getMimeType() {
            return "text/csv";
        }

        @Override
        public String getExtension() {
            return "csv";
        }
    };

    private static final String MIME_KMZ = "application/vnd.google-earth.kmz";
    private static final String MIME_KML = "application/vnd.google-earth.kml+xml";
    
    private final String preferenceId;
    private final boolean exportPhotos;

    TrackFileFormat(String preferenceId) {
        this(preferenceId, false);
    }

    TrackFileFormat(String preferenceId, boolean exportPhotos) {
        this.preferenceId = preferenceId;
        this.exportPhotos = exportPhotos;
    }

    @Override
    public TrackExporter createTrackExporter(@NonNull Context context, @NonNull ContentProviderUtils contentProviderUtils) {
        KMLTrackExporter exporter = new KMLTrackExporter(context, contentProviderUtils, exportPhotos);
        return new KmzTrackExporter(context, contentProviderUtils, exporter, exportPhotos);
    }

    @Override
    public String getMimeType() {
        return MIME_KMZ;
    }

    @Override
    public String getExtension() {
        return "kmz";
    }

    @Override
    public boolean includesPhotos() {
        return exportPhotos;
    }

    public static Map<String, String> toPreferenceIdLabelMap(final Resources resources, final TrackFileFormat ... trackFileFormats) {
        Map<String, String> preferenceIdLabelMap = new LinkedHashMap<>(trackFileFormats.length);
        for (TrackFileFormat trackFileFormat : trackFileFormats) {
            String trackFileFormatUpperCase = trackFileFormat.getExtension().toUpperCase(Locale.US); //ASCII upper case
            int photoMessageId = trackFileFormat.includesPhotos() ? R.string.export_with_photos : R.string.export_without_photos;
            preferenceIdLabelMap.put(trackFileFormat.getPreferenceId(), String.format("%s (%s)", trackFileFormatUpperCase, resources.getString(photoMessageId)));
        }
        return preferenceIdLabelMap;
    }

    public static TrackFileFormat valueOfPreferenceId(final String preferenceId) {
        return Arrays.stream(values())
                .filter(trackFileFormat -> trackFileFormat.getPreferenceId().equals(preferenceId))
                .findFirst()
                .orElse(null);
    }

    /**
     * The identifier to be stored in the preferences.
     */
    public String getPreferenceId() {
        return preferenceId;
    }
}<|MERGE_RESOLUTION|>--- conflicted
+++ resolved
@@ -27,7 +27,8 @@
 
     KML_WITH_TRACKDETAIL_AND_SENSORDATA("KML_WITH_TRACKDETAIL_AND_SENSORDATA") {
         @Override
-        public TrackExporter createTrackExporter(@NonNull Context context, @NonNull ContentProviderUtils contentProviderUtils) {
+        public TrackExporter createTrackExporter(@NonNull Context context,
+                @NonNull ContentProviderUtils contentProviderUtils) {
             return new KMLTrackExporter(context, contentProviderUtils, false);
         }
 
@@ -41,15 +42,15 @@
         }
     },
 
-    @Deprecated //TODO Check if we really need this
-    KMZ_WITH_TRACKDETAIL_AND_SENSORDATA("KMZ_WITH_TRACKDETAIL_AND_SENSORDATA", false),
+    @Deprecated // TODO Check if we really need this
+    KMZ_WITH_TRACKDETAIL_AND_SENSORDATA("KMZ_WITH_TRACKDETAIL_AND_SENSORDATA") {
 
-<<<<<<< HEAD
         private static final boolean EXPORT_PHOTOS = false;
 
         @Override
-        public TrackExporter createTrackExporter(@NonNull Context context, @NonNull ContentProviderUtils contentProviderUtils) {
-            boolean exportPhotos=false;
+        public TrackExporter createTrackExporter(@NonNull Context context,
+                @NonNull ContentProviderUtils contentProviderUtils) {
+            boolean exportPhotos = false;
             KMLTrackExporter exporter = new KMLTrackExporter(context, contentProviderUtils, exportPhotos);
             return new KmzTrackExporter(context, contentProviderUtils, exporter, exportPhotos);
         }
@@ -65,7 +66,7 @@
 
         @Override
         public boolean includesPhotos() {
-            boolean exportPhotos=false;
+            boolean exportPhotos = false;
             return exportPhotos;
         }
     },
@@ -75,7 +76,8 @@
         private static final boolean exportPhotos = true;
 
         @Override
-        public TrackExporter createTrackExporter(@NonNull Context context, @NonNull ContentProviderUtils contentProviderUtils) {
+        public TrackExporter createTrackExporter(@NonNull Context context,
+                @NonNull ContentProviderUtils contentProviderUtils) {
             KMLTrackExporter exporter = new KMLTrackExporter(context, contentProviderUtils, exportPhotos);
             return new KmzTrackExporter(context, contentProviderUtils, exporter, exportPhotos);
         }
@@ -95,13 +97,11 @@
         }
 
     },
-=======
-    KMZ_WITH_TRACKDETAIL_AND_SENSORDATA_AND_PICTURES("KMZ_WITH_TRACKDETAIL_AND_SENSORDATA_AND_PICTURES", true),
->>>>>>> 0eaa6682
 
     GPX("GPX") {
         @Override
-        public TrackExporter createTrackExporter(@NonNull Context context, @NonNull ContentProviderUtils contentProviderUtils) {
+        public TrackExporter createTrackExporter(@NonNull Context context,
+                @NonNull ContentProviderUtils contentProviderUtils) {
             return new GPXTrackExporter(contentProviderUtils, context.getString(R.string.app_name));
         }
 
@@ -117,7 +117,8 @@
 
     CSV("CSV") {
         @Override
-        public TrackExporter createTrackExporter(@NonNull Context context, @NonNull ContentProviderUtils contentProviderUtils) {
+        public TrackExporter createTrackExporter(@NonNull Context context,
+                @NonNull ContentProviderUtils contentProviderUtils) {
             return new CSVTrackExporter(contentProviderUtils);
         }
 
@@ -133,47 +134,24 @@
     };
 
     private static final String MIME_KMZ = "application/vnd.google-earth.kmz";
+
     private static final String MIME_KML = "application/vnd.google-earth.kml+xml";
-    
+
     private final String preferenceId;
-    private final boolean exportPhotos;
 
     TrackFileFormat(String preferenceId) {
-        this(preferenceId, false);
+        this.preferenceId = preferenceId;
     }
 
-    TrackFileFormat(String preferenceId, boolean exportPhotos) {
-        this.preferenceId = preferenceId;
-        this.exportPhotos = exportPhotos;
-    }
-
-    @Override
-    public TrackExporter createTrackExporter(@NonNull Context context, @NonNull ContentProviderUtils contentProviderUtils) {
-        KMLTrackExporter exporter = new KMLTrackExporter(context, contentProviderUtils, exportPhotos);
-        return new KmzTrackExporter(context, contentProviderUtils, exporter, exportPhotos);
-    }
-
-    @Override
-    public String getMimeType() {
-        return MIME_KMZ;
-    }
-
-    @Override
-    public String getExtension() {
-        return "kmz";
-    }
-
-    @Override
-    public boolean includesPhotos() {
-        return exportPhotos;
-    }
-
-    public static Map<String, String> toPreferenceIdLabelMap(final Resources resources, final TrackFileFormat ... trackFileFormats) {
+    public static Map<String, String> toPreferenceIdLabelMap(final Resources resources,
+            final TrackFileFormat... trackFileFormats) {
         Map<String, String> preferenceIdLabelMap = new LinkedHashMap<>(trackFileFormats.length);
         for (TrackFileFormat trackFileFormat : trackFileFormats) {
-            String trackFileFormatUpperCase = trackFileFormat.getExtension().toUpperCase(Locale.US); //ASCII upper case
-            int photoMessageId = trackFileFormat.includesPhotos() ? R.string.export_with_photos : R.string.export_without_photos;
-            preferenceIdLabelMap.put(trackFileFormat.getPreferenceId(), String.format("%s (%s)", trackFileFormatUpperCase, resources.getString(photoMessageId)));
+            String trackFileFormatUpperCase = trackFileFormat.getExtension().toUpperCase(Locale.US); // ASCII upper case
+            int photoMessageId = trackFileFormat.includesPhotos() ? R.string.export_with_photos
+                    : R.string.export_without_photos;
+            preferenceIdLabelMap.put(trackFileFormat.getPreferenceId(),
+                    String.format("%s (%s)", trackFileFormatUpperCase, resources.getString(photoMessageId)));
         }
         return preferenceIdLabelMap;
     }
@@ -186,6 +164,31 @@
     }
 
     /**
+     * Returns the mime type for each format.
+     */
+    public abstract String getMimeType();
+
+    /**
+     * Creates a new track writer for the format.
+     *
+     * @param context the context
+     */
+    public abstract TrackExporter createTrackExporter(@NonNull Context context,
+            @NonNull ContentProviderUtils contentProviderUtils);
+
+    /**
+     * Returns the file extension for each format.
+     */
+    public abstract String getExtension();
+
+    /**
+     * Returns whether the format supports photos.
+     */
+    public boolean includesPhotos() {
+        return false;
+    }
+
+    /**
      * The identifier to be stored in the preferences.
      */
     public String getPreferenceId() {
